version: x.x.{build}
image: Visual Studio 2017
configuration: Release
install:
- cmd: git submodule update --init --recursive
build_script:
- cmd: build.cmd
test: off
artifacts:
- path: dnSpy/dnSpy/bin/Release/net472
<<<<<<< HEAD
  name: dnSpy
- path: dnSpy/dnSpy/bin/Release/netcoreapp3.0/win-x86/publish
  name: dnSpy-netcore-win32
- path: dnSpy/dnSpy/bin/Release/netcoreapp3.0/win-x64/publish
  name: dnSpy-netcore-win64
=======
  name: dnSpy-net472
>>>>>>> d01043aa
deploy:
- provider: GitHub
  description: New release
  on:
    APPVEYOR_REPO_TAG: true
  auth_token:
    secure: A8Xfg1Sr7/XmTlvOyNEBQVwMARF+uyigNNJXQYq4pQFaR3Z3x0iaXGZMLlvA0oTO
notifications:
- provider: Email
  to:
  - de4dot@gmail.com
  on_build_success: false
  on_build_failure: true
  on_build_status_changed: false<|MERGE_RESOLUTION|>--- conflicted
+++ resolved
@@ -8,15 +8,11 @@
 test: off
 artifacts:
 - path: dnSpy/dnSpy/bin/Release/net472
-<<<<<<< HEAD
-  name: dnSpy
+  name: dnSpy-net472
 - path: dnSpy/dnSpy/bin/Release/netcoreapp3.0/win-x86/publish
   name: dnSpy-netcore-win32
 - path: dnSpy/dnSpy/bin/Release/netcoreapp3.0/win-x64/publish
   name: dnSpy-netcore-win64
-=======
-  name: dnSpy-net472
->>>>>>> d01043aa
 deploy:
 - provider: GitHub
   description: New release
