--- conflicted
+++ resolved
@@ -381,11 +381,7 @@
 					OutputWrite(Keyword_out, BoxedTextColor.Keyword);
 					WriteSpace();
 				}
-<<<<<<< HEAD
-				else if (!(pd is null) && (!pd.IsIn && !pd.IsOut && TypeFormatterUtils.IsReadOnlyParameter(pd))) {
-=======
-				else if (pd != null && (pd.IsIn && !pd.IsOut && TypeFormatterUtils.IsReadOnlyParameter(pd))) {
->>>>>>> 87f8668c
+				else if (!(pd is null) && (pd.IsIn && !pd.IsOut && TypeFormatterUtils.IsReadOnlyParameter(pd))) {
 					OutputWrite(Keyword_in, BoxedTextColor.Keyword);
 					WriteSpace();
 				}
