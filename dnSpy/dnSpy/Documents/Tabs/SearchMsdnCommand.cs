﻿// Copyright (c) 2011 AlphaSierraPapa for the SharpDevelop Team
// 
// Permission is hereby granted, free of charge, to any person obtaining a copy of this
// software and associated documentation files (the "Software"), to deal in the Software
// without restriction, including without limitation the rights to use, copy, modify, merge,
// publish, distribute, sublicense, and/or sell copies of the Software, and to permit persons
// to whom the Software is furnished to do so, subject to the following conditions:
// 
// The above copyright notice and this permission notice shall be included in all copies or
// substantial portions of the Software.
// 
// THE SOFTWARE IS PROVIDED "AS IS", WITHOUT WARRANTY OF ANY KIND, EXPRESS OR IMPLIED,
// INCLUDING BUT NOT LIMITED TO THE WARRANTIES OF MERCHANTABILITY, FITNESS FOR A PARTICULAR
// PURPOSE AND NONINFRINGEMENT. IN NO EVENT SHALL THE AUTHORS OR COPYRIGHT HOLDERS BE LIABLE
// FOR ANY CLAIM, DAMAGES OR OTHER LIABILITY, WHETHER IN AN ACTION OF CONTRACT, TORT OR
// OTHERWISE, ARISING FROM, OUT OF OR IN CONNECTION WITH THE SOFTWARE OR THE USE OR OTHER
// DEALINGS IN THE SOFTWARE.

using System;
using System.Collections.Generic;
using System.Diagnostics;
using System.Linq;
using dnlib.DotNet;
using dnSpy.Contracts.Documents.Tabs.DocViewer;
using dnSpy.Contracts.Documents.TreeView;
using dnSpy.Contracts.Images;
using dnSpy.Contracts.Menus;
using dnSpy.Contracts.TreeView;

namespace dnSpy.Documents.Tabs {
	static class SearchMsdnCtxMenuCommand {
		const string searchUrl = "https://docs.microsoft.com/dotnet/api/{0}";

		[ExportMenuItem(Header = "res:SearchMsdnCommand", Icon = DsImagesAttribute.Search, Group = MenuConstants.GROUP_CTX_DOCVIEWER_OTHER, Order = 10)]
		sealed class CodeCommand : MenuItemBase {
			public override bool IsVisible(IMenuItemContext context) => GetMemberRef(context) != null;
			static IMemberRef GetMemberRef(IMenuItemContext context) => GetMemberRef(context, MenuConstants.GUIDOBJ_DOCUMENTVIEWERCONTROL_GUID);
			public override void Execute(IMenuItemContext context) => SearchMsdn(GetMemberRef(context));

			internal static IMemberRef GetMemberRef(IMenuItemContext context, string guid) {
				if (context.CreatorObject.Guid != new Guid(guid))
					return null;
				var @ref = context.Find<TextReference>();
				return @ref == null ? null : @ref.Reference as IMemberRef;
			}
		}

		[ExportMenuItem(Header = "res:SearchMsdnCommand", Icon = DsImagesAttribute.Search, Group = MenuConstants.GROUP_CTX_SEARCH_OTHER, Order = 10)]
		sealed class SearchCommand : MenuItemBase {
			public override bool IsVisible(IMenuItemContext context) => GetMemberRef(context) != null;
			static IMemberRef GetMemberRef(IMenuItemContext context) => CodeCommand.GetMemberRef(context, MenuConstants.GUIDOBJ_SEARCH_GUID);
			public override void Execute(IMenuItemContext context) => SearchMsdn(GetMemberRef(context));
		}

		[ExportMenuItem(Header = "res:SearchMsdnCommand", Icon = DsImagesAttribute.Search, Group = MenuConstants.GROUP_CTX_DOCUMENTS_OTHER, Order = 10)]
		sealed class DocumentsCommand : MenuItemBase {
			static IEnumerable<TreeNodeData> GetNodes(IMenuItemContext context) => GetNodes(context, MenuConstants.GUIDOBJ_DOCUMENTS_TREEVIEW_GUID);
			public override bool IsVisible(IMenuItemContext context) => GetNodes(context).Any();
			public override void Execute(IMenuItemContext context) => ExecuteInternal(GetNodes(context));

			internal static IEnumerable<TreeNodeData> GetNodes(IMenuItemContext context, string guid) {
				if (context.CreatorObject.Guid != new Guid(guid))
					yield break;
				var nodes = context.Find<TreeNodeData[]>();
				if (nodes == null)
					yield break;
				foreach (var node in nodes) {
					if (node is IMDTokenNode tokNode) {
						if (IsPublic(tokNode.Reference as IMemberRef))
							yield return node;
						continue;
					}

					if (node is NamespaceNode nsNode) {
						if (!string.IsNullOrEmpty(nsNode.Name))
							yield return node;
						continue;
					}
				}
			}
		}

		[ExportMenuItem(Header = "res:SearchMsdnCommand", Icon = DsImagesAttribute.Search, Group = MenuConstants.GROUP_CTX_ANALYZER_OTHER, Order = 10)]
		sealed class AnalyzerCommand : MenuItemBase {
			static IEnumerable<TreeNodeData> GetNodes(IMenuItemContext context) => DocumentsCommand.GetNodes(context, MenuConstants.GUIDOBJ_ANALYZER_TREEVIEW_GUID);
			public override bool IsVisible(IMenuItemContext context) => GetNodes(context).Any();
			public override void Execute(IMenuItemContext context) => ExecuteInternal(GetNodes(context));
		}

		static IMemberDef ResolveDef(IMemberRef mr) {
			if (mr is ITypeDefOrRef)
				return ((ITypeDefOrRef)mr).ResolveTypeDef();
			if (mr is IMethod && ((IMethod)mr).IsMethod)
				return ((IMethod)mr).ResolveMethodDef();
			if (mr is IField)
				return ((IField)mr).ResolveFieldDef();
			return mr as IMemberDef;
		}

		static IMemberDef Resolve(IMemberRef memberRef) {
			var member = ResolveDef(memberRef);
			var md = member as MethodDef;
			if (md == null)
				return member;

			if (md.SemanticsAttributes == 0)
				return member;

			// Find the property or event and return it instead

			foreach (var prop in md.DeclaringType.Properties) {
				foreach (var md2 in prop.GetMethods) {
					if (md2 == md)
						return prop;
				}
				foreach (var md2 in prop.SetMethods) {
					if (md2 == md)
						return prop;
				}
				foreach (var md2 in prop.OtherMethods) {
					if (md2 == md)
						return prop;
				}
			}

			foreach (var evt in md.DeclaringType.Events) {
				if (evt.AddMethod == md)
					return evt;
				if (evt.InvokeMethod == md)
					return evt;
				if (evt.RemoveMethod == md)
					return evt;
				foreach (var md2 in evt.OtherMethods) {
					if (md2 == md)
						return evt;
				}
			}

			// Shouldn't be here
			return member;
		}

		static bool IsPublic(IMemberRef memberRef) {
			var def = Resolve(memberRef);
			if (def is TypeDef)
				return IsAccessible((TypeDef)def);

			var md = def as IMemberDef;
			if (md == null)
				return false;
			if (!IsAccessible(md.DeclaringType))
				return false;

			if (def is MethodDef method)
				return IsAccessible(method);

			if (def is FieldDef field)
				return IsAccessible(field);

			if (def is PropertyDef prop)
				return IsAccessible(prop);

			if (def is EventDef evt)
				return IsAccessible(evt);

			return false;
		}

		static bool IsAccessible(TypeDef type) {
			if (type == null)
				return false;
			while (true) {
				if (type.DeclaringType == null)
					break;
				switch (type.Visibility) {
				case TypeAttributes.NotPublic:
				case TypeAttributes.NestedPrivate:
				case TypeAttributes.NestedAssembly:
				case TypeAttributes.NestedFamANDAssem:
					return false;

				case TypeAttributes.Public:
				case TypeAttributes.NestedPublic:
				case TypeAttributes.NestedFamily:
				case TypeAttributes.NestedFamORAssem:
				default:// never reached
					break;
				}

				type = type.DeclaringType;
			}

			return type.IsPublic;
		}

		static bool IsAccessible(MethodDef method) =>
			method != null && (method.IsPublic || method.IsFamily || method.IsFamilyOrAssembly);

		static bool IsAccessible(FieldDef field) =>
			field != null && (field.IsPublic || field.IsFamily || field.IsFamilyOrAssembly);

		static bool IsAccessible(PropertyDef prop) => prop.GetMethods.Any(m => IsAccessible(m)) ||
	prop.SetMethods.Any(m => IsAccessible(m)) ||
	prop.OtherMethods.Any(m => IsAccessible(m));

		static bool IsAccessible(EventDef evt) => IsAccessible(evt.AddMethod) ||
	IsAccessible(evt.InvokeMethod) ||
	IsAccessible(evt.RemoveMethod) ||
	evt.OtherMethods.Any(m => IsAccessible(m));

		static string GetAddress(IMemberRef memberRef) {
			var member = Resolve(memberRef);
			if (member == null)
				return string.Empty;

			if (member.DeclaringType != null && member.DeclaringType.IsEnum && member is FieldDef && ((FieldDef)member).IsLiteral)
				member = member.DeclaringType;

			string memberName;
			if (member.DeclaringType == null)
				memberName = member.FullName;
			else
				memberName = string.Format("{0}.{1}", member.DeclaringType.FullName, member.Name.Replace('.', '-'));

			return string.Format(searchUrl, memberName.Replace('/', '.').Replace('`', '-'));
		}

		static void ExecuteInternal(IEnumerable<TreeNodeData> nodes) {
			foreach (var node in nodes) {
<<<<<<< HEAD
				if (node is NamespaceNode nsNode) {
					SearchMsdn(string.Format(msdnAddress, nsNode.Name));
=======
				var nsNode = node as NamespaceNode;
				if (nsNode != null) {
					SearchMsdn(string.Format(searchUrl, nsNode.Name));
>>>>>>> 01535279
					continue;
				}

				if (node is IMDTokenNode mrNode) {
					SearchMsdn(mrNode.Reference as IMemberRef);
					continue;
				}
			}
		}

		public static void SearchMsdn(IMemberRef memberRef) {
			if (memberRef != null)
				SearchMsdn(GetAddress(memberRef));
		}

		static void SearchMsdn(string address) {
			if (!string.IsNullOrEmpty(address))
				Process.Start(address);
		}
	}
}<|MERGE_RESOLUTION|>--- conflicted
+++ resolved
@@ -227,14 +227,8 @@
 
 		static void ExecuteInternal(IEnumerable<TreeNodeData> nodes) {
 			foreach (var node in nodes) {
-<<<<<<< HEAD
 				if (node is NamespaceNode nsNode) {
 					SearchMsdn(string.Format(msdnAddress, nsNode.Name));
-=======
-				var nsNode = node as NamespaceNode;
-				if (nsNode != null) {
-					SearchMsdn(string.Format(searchUrl, nsNode.Name));
->>>>>>> 01535279
 					continue;
 				}
 
