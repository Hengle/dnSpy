/*
    Copyright (C) 2014-2019 de4dot@gmail.com

    This file is part of dnSpy

    dnSpy is free software: you can redistribute it and/or modify
    it under the terms of the GNU General Public License as published by
    the Free Software Foundation, either version 3 of the License, or
    (at your option) any later version.

    dnSpy is distributed in the hope that it will be useful,
    but WITHOUT ANY WARRANTY; without even the implied warranty of
    MERCHANTABILITY or FITNESS FOR A PARTICULAR PURPOSE.  See the
    GNU General Public License for more details.

    You should have received a copy of the GNU General Public License
    along with dnSpy.  If not, see <http://www.gnu.org/licenses/>.
*/

using System;
using System.Collections.Generic;
using System.ComponentModel;
using System.ComponentModel.Composition;
using System.Diagnostics;
using System.IO;
using System.Linq;
using System.Windows.Controls;
using System.Windows.Threading;
using dnlib.DotNet;
using dnSpy.Contracts.App;
using dnSpy.Contracts.Controls;
using dnSpy.Contracts.Decompiler;
using dnSpy.Contracts.Documents;
using dnSpy.Contracts.Documents.TreeView;
using dnSpy.Contracts.Documents.TreeView.Resources;
using dnSpy.Contracts.Images;
using dnSpy.Contracts.Menus;
using dnSpy.Contracts.Search;
using dnSpy.Contracts.TreeView;
using dnSpy.Contracts.TreeView.Text;
using dnSpy.Properties;

namespace dnSpy.Documents.TreeView {
	[Export, Export(typeof(IDocumentTreeView))]
	sealed class DocumentTreeView : IDocumentTreeView, ITreeViewListener {
		readonly DocumentTreeNodeDataContext context;
		readonly Lazy<IDsDocumentNodeProvider, IDsDocumentNodeProviderMetadata>[] dsDocumentNodeProvider;
		readonly Lazy<IDocumentTreeNodeDataFinder, IDocumentTreeNodeDataFinderMetadata>[] nodeFinders;

		public IDocumentTreeNodeGroups DocumentTreeNodeGroups => documentTreeNodeGroups;
		readonly DocumentTreeNodeGroups documentTreeNodeGroups;

		public IDsDocumentService DocumentService { get; }
		public ITreeView TreeView { get; }
		IEnumerable<DsDocumentNode> TopNodes => TreeView.Root.Children.Select(a => (DsDocumentNode)a.Data);
		public IDotNetImageService DotNetImageService { get; }
		public IWpfCommands WpfCommands { get; }
		public event EventHandler<NotifyDocumentTreeViewCollectionChangedEventArgs> CollectionChanged;

		void CallCollectionChanged(NotifyDocumentTreeViewCollectionChangedEventArgs eventArgs) =>
			CollectionChanged?.Invoke(this, eventArgs);
		public event EventHandler<DocumentTreeNodeActivatedEventArgs> NodeActivated;

		public bool RaiseNodeActivated(DocumentTreeNodeData node) {
			if (node is null)
				throw new ArgumentNullException(nameof(node));
			if (NodeActivated is null)
				return false;
			var e = new DocumentTreeNodeActivatedEventArgs(node);
			NodeActivated(this, e);
			return e.Handled;
		}

		public event EventHandler<TreeViewSelectionChangedEventArgs> SelectionChanged;
		bool disable_SelectionChanged = false;

		void TreeView_SelectionChanged(object sender, TreeViewSelectionChangedEventArgs e) {
			if (disable_SelectionChanged)
				return;
			SelectionChanged?.Invoke(this, e);
		}

		sealed class GuidObjectsProvider : IGuidObjectsProvider {
			readonly ITreeView treeView;

			public GuidObjectsProvider(ITreeView treeView) => this.treeView = treeView;

			public IEnumerable<GuidObject> GetGuidObjects(GuidObjectsProviderArgs args) {
				yield return new GuidObject(MenuConstants.GUIDOBJ_TREEVIEW_NODES_ARRAY_GUID, treeView.TopLevelSelection);
			}
		}

		[ImportingConstructor]
		DocumentTreeView(ITreeViewService treeViewService, IDecompilerService decompilerService, IDsDocumentService documentService, IDocumentTreeViewSettings documentTreeViewSettings, IMenuService menuService, IDotNetImageService dotNetImageService, IWpfCommandService wpfCommandService, IResourceNodeFactory resourceNodeFactory, [ImportMany] IEnumerable<Lazy<IDsDocumentNodeProvider, IDsDocumentNodeProviderMetadata>> dsDocumentNodeProviders, [ImportMany] IEnumerable<Lazy<IDocumentTreeNodeDataFinder, IDocumentTreeNodeDataFinderMetadata>> mefFinders, ITreeViewNodeTextElementProvider treeViewNodeTextElementProvider)
			: this(true, null, treeViewService, decompilerService, documentService, documentTreeViewSettings, menuService, dotNetImageService, wpfCommandService, resourceNodeFactory, dsDocumentNodeProviders, mefFinders, treeViewNodeTextElementProvider) {
		}

		readonly IDecompilerService decompilerService;
		readonly IDocumentTreeViewSettings documentTreeViewSettings;

		public DocumentTreeView(bool isGlobal, IDocumentTreeNodeFilter? filter, ITreeViewService treeViewService, IDecompilerService decompilerService, IDsDocumentService documentService, IDocumentTreeViewSettings documentTreeViewSettings, IMenuService menuService, IDotNetImageService dotNetImageService, IWpfCommandService wpfCommandService, IResourceNodeFactory resourceNodeFactory, [ImportMany] IEnumerable<Lazy<IDsDocumentNodeProvider, IDsDocumentNodeProviderMetadata>> dsDocumentNodeProvider, [ImportMany] IEnumerable<Lazy<IDocumentTreeNodeDataFinder, IDocumentTreeNodeDataFinderMetadata>> mefFinders, ITreeViewNodeTextElementProvider treeViewNodeTextElementProvider) {
			this.decompilerService = decompilerService;
			this.documentTreeViewSettings = documentTreeViewSettings;

			context = new DocumentTreeNodeDataContext(this, resourceNodeFactory, filter ?? FilterNothingDocumentTreeNodeFilter.Instance, treeViewNodeTextElementProvider) {
				SyntaxHighlight = documentTreeViewSettings.SyntaxHighlight,
				SingleClickExpandsChildren = documentTreeViewSettings.SingleClickExpandsTreeViewChildren,
				ShowAssemblyVersion = documentTreeViewSettings.ShowAssemblyVersion,
				ShowAssemblyPublicKeyToken = documentTreeViewSettings.ShowAssemblyPublicKeyToken,
				ShowToken = documentTreeViewSettings.ShowToken,
				Decompiler = decompilerService.Decompiler,
				UseNewRenderer = false,
				DeserializeResources = documentTreeViewSettings.DeserializeResources,
				CanDragAndDrop = isGlobal,
			};

			var options = new TreeViewOptions {
				AllowDrop = true,
				IsVirtualizing = true,
				VirtualizationMode = VirtualizationMode.Recycling,
				TreeViewListener = this,
				RootNode = new RootNode {
					DropNodes = OnDropNodes,
					DropFiles = OnDropFiles,
				},
			};
			documentTreeNodeGroups = new DocumentTreeNodeGroups();
			this.dsDocumentNodeProvider = dsDocumentNodeProvider.OrderBy(a => a.Metadata.Order).ToArray();
			TreeView = treeViewService.Create(new Guid(TreeViewConstants.DOCUMENT_TREEVIEW_GUID), options);
			TreeView.SelectionChanged += TreeView_SelectionChanged;
			DocumentService = documentService;
			DotNetImageService = dotNetImageService;
			dispatcher = Dispatcher.CurrentDispatcher;
			DocumentService.SetDispatcher(AddAction);
			documentService.CollectionChanged += DocumentService_CollectionChanged;
			decompilerService.DecompilerChanged += DecompilerService_DecompilerChanged;
			documentTreeViewSettings.PropertyChanged += DocumentTreeViewSettings_PropertyChanged;

			WpfCommands = wpfCommandService.GetCommands(ControlConstants.GUID_DOCUMENT_TREEVIEW);

			if (isGlobal) {
				menuService.InitializeContextMenu(TreeView.UIObject, new Guid(MenuConstants.GUIDOBJ_DOCUMENTS_TREEVIEW_GUID), new GuidObjectsProvider(TreeView));
				wpfCommandService.Add(ControlConstants.GUID_DOCUMENT_TREEVIEW, TreeView.UIObject);
			}

			nodeFinders = mefFinders.OrderBy(a => a.Metadata.Order).ToArray();
			InitializeDocumentTreeNodeGroups();
		}

		readonly Dispatcher dispatcher;
		internal void AddAction(Action callback) {
			if (!dispatcher.HasShutdownFinished && !dispatcher.HasShutdownStarted) {
				bool callInvoke;
				lock (actionsToCall) {
					actionsToCall.Add(callback);
					callInvoke = actionsToCall.Count == 1;
				}
				if (callInvoke) {
					// Always notify with a delay because adding stuff to the tree view could
					// cause some problems with the tree view or the list box it derives from.
					dispatcher.BeginInvoke(DispatcherPriority.Background, new Action(CallActions));
				}
			}
		}

		// It's not using IDisposable.Dispose() because MEF will call Dispose() at app exit which
		// will trigger code paths that try to call some MEF funcs which will throw since MEF is
		// closing down.
		void IDocumentTreeView.Dispose() {
			DocumentService.CollectionChanged -= DocumentService_CollectionChanged;
			decompilerService.DecompilerChanged -= DecompilerService_DecompilerChanged;
			documentTreeViewSettings.PropertyChanged -= DocumentTreeViewSettings_PropertyChanged;
			TreeView.SelectItems(Array.Empty<TreeNodeData>());
			DocumentService.Clear();
			TreeView.Root.Children.Clear();
			TreeView.Dispose();
			context.Clear();
		}

		void RefilterNodes() {
			context.FilterVersion++;
			((RootNode)TreeView.Root.Data).Refilter();
		}

		void InitializeDocumentTreeNodeGroups() {
			var orders = new MemberKind[] {
				documentTreeViewSettings.MemberKind0,
				documentTreeViewSettings.MemberKind1,
				documentTreeViewSettings.MemberKind2,
				documentTreeViewSettings.MemberKind3,
				documentTreeViewSettings.MemberKind4,
			};
			documentTreeNodeGroups.SetMemberOrder(orders);
		}

		readonly List<Action> actionsToCall = new List<Action>();

		void CallActions() {
			List<Action> list;
			lock (actionsToCall) {
				list = new List<Action>(actionsToCall);
				actionsToCall.Clear();
			}
			foreach (var a in list)
				a();
		}

		void DocumentTreeViewSettings_PropertyChanged(object sender, PropertyChangedEventArgs e) {
			var documentTreeViewSettings = (IDocumentTreeViewSettings)sender;
			switch (e.PropertyName) {
			case nameof(documentTreeViewSettings.SyntaxHighlight):
				context.SyntaxHighlight = documentTreeViewSettings.SyntaxHighlight;
				RefreshNodes();
				break;

			case nameof(documentTreeViewSettings.ShowAssemblyVersion):
				context.ShowAssemblyVersion = documentTreeViewSettings.ShowAssemblyVersion;
				RefreshNodes();
				NotifyNodesTextRefreshed();
				break;

			case nameof(documentTreeViewSettings.ShowAssemblyPublicKeyToken):
				context.ShowAssemblyPublicKeyToken = documentTreeViewSettings.ShowAssemblyPublicKeyToken;
				RefreshNodes();
				NotifyNodesTextRefreshed();
				break;

			case nameof(documentTreeViewSettings.ShowToken):
				context.ShowToken = documentTreeViewSettings.ShowToken;
				RefreshNodes();
				NotifyNodesTextRefreshed();
				break;

			case nameof(documentTreeViewSettings.SingleClickExpandsTreeViewChildren):
				context.SingleClickExpandsChildren = documentTreeViewSettings.SingleClickExpandsTreeViewChildren;
				break;

			case nameof(documentTreeViewSettings.DeserializeResources):
				context.DeserializeResources = documentTreeViewSettings.DeserializeResources;
				break;

			default:
				break;
			}
		}

		public event EventHandler<EventArgs> NodesTextChanged;
		void NotifyNodesTextRefreshed() => NodesTextChanged?.Invoke(this, EventArgs.Empty);
		void DecompilerService_DecompilerChanged(object sender, EventArgs e) => UpdateDecompiler(((IDecompilerService)sender).Decompiler);

		void UpdateDecompiler(IDecompiler newDecompiler) {
			context.Decompiler = newDecompiler;
			RefreshNodes();
			RefilterNodes();
			NotifyNodesTextRefreshed();
		}

		void IDocumentTreeView.SetDecompiler(IDecompiler decompiler) {
			if (decompiler is null)
				return;
			UpdateDecompiler(decompiler);
		}

		public void RefreshNodes(bool showMember, bool memberOrder) {
			if (showMember) {
				RefreshNodes();
				RefilterNodes();
			}
			/*TODO: memberOrder
			Should call InitializeDocumentTreeNodeGroups(). Some stuff that must be fixed:
			The asm editor has some classes that store indexes of nodes, and would need to be
			updated to just use the normal AddChild() method to restore the node.
			Also, when the asm editor reinserts a node, its children (recursively) must be resorted
			if the sort order has changed.
			*/
		}

		void RefreshNodes() => TreeView.RefreshAllNodes();

		void DocumentService_CollectionChanged(object sender, NotifyDocumentCollectionChangedEventArgs e) {
			switch (e.Type) {
			case NotifyDocumentCollectionType.Add:
				DsDocumentNode newNode;

				var addDocumentInfo = e.Data as AddDocumentInfo;
				int index;
				if (!(addDocumentInfo is null)) {
					newNode = addDocumentInfo.DsDocumentNode;
					index = addDocumentInfo.Index;
					if (newNode.TreeNode is null)
						TreeView.Create(newNode);
					Debug.Assert(!(newNode.TreeNode is null));
				}
				else {
					newNode = CreateNode(null, e.Documents[0]);
					TreeView.Create(newNode);
					index = TreeView.Root.Children.Count;
				}

				if ((uint)index >= (uint)TreeView.Root.Children.Count)
					index = TreeView.Root.Children.Count;
				TreeView.Root.Children.Insert(index, newNode.TreeNode);
				CallCollectionChanged(NotifyDocumentTreeViewCollectionChangedEventArgs.CreateAdd(newNode));
				break;

			case NotifyDocumentCollectionType.Remove:
				var dict = new Dictionary<DsDocumentNode, int>();
				var dict2 = new Dictionary<IDsDocument, DsDocumentNode>();
				int i = 0;
				foreach (var n in TopNodes) {
					dict[n] = i++;
					dict2[n.Document] = n;
				}
				var list = new List<(DsDocumentNode docNode, int index)>(e.Documents.Select(a => {
					bool b = dict2.TryGetValue(a, out var node);
					Debug.Assert(b);
					int j = -1;
					b = b && dict.TryGetValue(node, out j);
					Debug.Assert(b);
					return (node, b ? j : -1);
				}));
				list.Sort((a, b) => b.index.CompareTo(a.index));
				var removed = new List<DsDocumentNode>();
				foreach (var t in list) {
					if (t.index < 0)
						continue;
					Debug.Assert((uint)t.index < (uint)TreeView.Root.Children.Count);
					Debug.Assert(TreeView.Root.Children[t.index].Data == t.docNode);
					TreeView.Root.Children.RemoveAt(t.index);
					removed.Add(t.docNode);
				}
				DisableMemoryMappedIO(list.Select(a => a.docNode).ToArray());
				CallCollectionChanged(NotifyDocumentTreeViewCollectionChangedEventArgs.CreateRemove(removed.ToArray()));
				break;

			case NotifyDocumentCollectionType.Clear:
				var oldNodes = TreeView.Root.Children.Select(a => (DsDocumentNode)a.Data).ToArray();
				TreeView.Root.Children.Clear();
				DisableMemoryMappedIO(oldNodes);
				CallCollectionChanged(NotifyDocumentTreeViewCollectionChangedEventArgs.CreateClear(oldNodes));
				break;

			default:
				Debug.Fail($"Unknown event type: {e.Type}");
				break;
			}
		}

		public void Remove(IEnumerable<DsDocumentNode> nodes) => DocumentService.Remove(nodes.Select(a => a.Document));

		void DisableMemoryMappedIO(DsDocumentNode[] nodes) {
			// The nodes will be GC'd eventually, but it's not safe to call Dispose(), so disable
			// mmap'd I/O so the documents can at least be modified (eg. deleted) by the user.
			foreach (var node in nodes) {
				foreach (var f in node.Document.GetAllChildrenAndSelf())
					MemoryMappedIOHelper.DisableMemoryMappedIO(f);
			}
		}

		public DsDocumentNode CreateNode(DsDocumentNode? owner, IDsDocument document) {
			foreach (var provider in dsDocumentNodeProvider) {
				var result = provider.Value.Create(this, owner, document);
				if (!(result is null))
					return result;
			}

			return new UnknownDocumentNodeImpl(document);
		}

		void ITreeViewListener.OnEvent(ITreeView treeView, TreeViewListenerEventArgs e) {
			if (e.Event == TreeViewListenerEvent.NodeCreated) {
				Debug.Assert(!(context is null));
				var node = (ITreeNode)e.Argument;
				if (node.Data is DocumentTreeNodeData d)
					d.Context = context;
				return;
			}
		}

		public AssemblyDocumentNode CreateAssembly(IDsDotNetDocument asmDocument) =>
			(AssemblyDocumentNode)TreeView.Create(new AssemblyDocumentNodeImpl(asmDocument)).Data;
		public ModuleDocumentNode CreateModule(IDsDotNetDocument modDocument) =>
			(ModuleDocumentNode)TreeView.Create(new ModuleDocumentNodeImpl(modDocument)).Data;
		public AssemblyReferenceNode Create(AssemblyRef asmRef, ModuleDef ownerModule) =>
			(AssemblyReferenceNode)TreeView.Create(new AssemblyReferenceNodeImpl(DocumentTreeNodeGroups.GetGroup(DocumentTreeNodeGroupType.AssemblyRefTreeNodeGroupReferences), ownerModule, asmRef)).Data;
		public ModuleReferenceNode Create(ModuleRef modRef) =>
			(ModuleReferenceNode)TreeView.Create(new ModuleReferenceNodeImpl(DocumentTreeNodeGroups.GetGroup(DocumentTreeNodeGroupType.ModuleRefTreeNodeGroupReferences), modRef)).Data;
		public MethodNode CreateEvent(MethodDef method) =>
			(MethodNode)TreeView.Create(new MethodNodeImpl(DocumentTreeNodeGroups.GetGroup(DocumentTreeNodeGroupType.MethodTreeNodeGroupEvent), method)).Data;
		public MethodNode CreateProperty(MethodDef method) =>
			(MethodNode)TreeView.Create(new MethodNodeImpl(DocumentTreeNodeGroups.GetGroup(DocumentTreeNodeGroupType.MethodTreeNodeGroupProperty), method)).Data;
		public NamespaceNode Create(string name) =>
			(NamespaceNode)TreeView.Create(new NamespaceNodeImpl(DocumentTreeNodeGroups.GetGroup(DocumentTreeNodeGroupType.NamespaceTreeNodeGroupModule), name, new List<TypeDef>())).Data;
		public TypeNode Create(TypeDef type) =>
			(TypeNode)TreeView.Create(new TypeNodeImpl(DocumentTreeNodeGroups.GetGroup(DocumentTreeNodeGroupType.TypeTreeNodeGroupNamespace), type)).Data;
		public TypeNode CreateNested(TypeDef type) =>
			(TypeNode)TreeView.Create(new TypeNodeImpl(DocumentTreeNodeGroups.GetGroup(DocumentTreeNodeGroupType.TypeTreeNodeGroupType), type)).Data;
		public MethodNode Create(MethodDef method) =>
			(MethodNode)TreeView.Create(new MethodNodeImpl(DocumentTreeNodeGroups.GetGroup(DocumentTreeNodeGroupType.MethodTreeNodeGroupType), method)).Data;
		public PropertyNode Create(PropertyDef property) =>
			(PropertyNode)TreeView.Create(new PropertyNodeImpl(DocumentTreeNodeGroups.GetGroup(DocumentTreeNodeGroupType.PropertyTreeNodeGroupType), property)).Data;
		public EventNode Create(EventDef @event) =>
			(EventNode)TreeView.Create(new EventNodeImpl(DocumentTreeNodeGroups.GetGroup(DocumentTreeNodeGroupType.EventTreeNodeGroupType), @event)).Data;
		public FieldNode Create(FieldDef field) =>
			(FieldNode)TreeView.Create(new FieldNodeImpl(DocumentTreeNodeGroups.GetGroup(DocumentTreeNodeGroupType.FieldTreeNodeGroupType), field)).Data;

		public DocumentTreeNodeData? FindNode(object? @ref) {
			if (@ref is null)
				return null;
			if (@ref is DocumentTreeNodeData)
				return (DocumentTreeNodeData)@ref;
			if (@ref is IDsDocument)
				return FindNode((IDsDocument)@ref);
			if (@ref is AssemblyDef)
				return FindNode((AssemblyDef)@ref);
			if (@ref is ModuleDef)
				return FindNode((ModuleDef)@ref);
			if (@ref is ITypeDefOrRef)
				return FindNode(((ITypeDefOrRef)@ref).ResolveTypeDef());
			if (@ref is IMethod && !(((IMethod)@ref).MethodSig is null))
				return FindNode(((IMethod)@ref).ResolveMethodDef());
			if (@ref is IField)
				return FindNode(((IField)@ref).ResolveFieldDef());
			if (@ref is PropertyDef)
				return FindNode((PropertyDef)@ref);
			if (@ref is EventDef)
				return FindNode((EventDef)@ref);
			if (@ref is ISourceVariable sv && sv.Variable is Parameter p && p.ParamDef is ParamDef pd)
				return FindNode(pd.DeclaringMethod);
			if (@ref is ParamDef)
				return FindNode(((ParamDef)@ref).DeclaringMethod);
			if (@ref is NamespaceRef nsRef) {
				return FindNamespaceNode(nsRef.Module, nsRef.Namespace);
			}

			foreach (var finder in nodeFinders) {
				var node = finder.Value.FindNode(this, @ref);
				if (!(node is null))
					return node;
			}

			return null;
		}

		public DsDocumentNode? FindNode(IDsDocument? document) {
			if (document is null)
				return null;
			return Find(TopNodes, document);
		}

		DsDocumentNode? Find(IEnumerable<DsDocumentNode> nodes, IDsDocument document) {
			foreach (var n in nodes) {
				if (n.Document == document)
					return n;
				if (n.Document.Children.Count == 0)
					continue;
				n.TreeNode.EnsureChildrenLoaded();
				var found = Find(n.TreeNode.DataChildren.OfType<DsDocumentNode>(), document);
				if (!(found is null))
					return found;
			}
			return null;
		}

		public AssemblyDocumentNode? FindNode(AssemblyDef? asm) {
			if (asm is null)
				return null;

			foreach (var n in TopNodes.OfType<AssemblyDocumentNode>()) {
				if (n.Document.AssemblyDef == asm)
					return n;
			}

			return null;
		}

		public ModuleDocumentNode? FindNode(ModuleDef? mod) {
			if (mod is null)
				return null;

			foreach (var n in TopNodes.OfType<AssemblyDocumentNode>()) {
				n.TreeNode.EnsureChildrenLoaded();
				foreach (var m in n.TreeNode.DataChildren.OfType<ModuleDocumentNode>()) {
					if (m.Document.ModuleDef == mod)
						return m;
				}
			}

			// Check for netmodules
			foreach (var n in TopNodes.OfType<ModuleDocumentNode>()) {
				if (n.Document.ModuleDef == mod)
					return n;
			}

			return null;
		}

		public TypeNode? FindNode(TypeDef? td) {
			if (td is null)
				return null;

			var types = new List<TypeDef>();
			for (var t = td; !(t is null); t = t.DeclaringType)
				types.Add(t);
			types.Reverse();

			var modNode = FindNode(types[0].Module);
			if (modNode is null)
				return null;

			var nsNode = modNode.FindNode(types[0].Namespace);
			if (nsNode is null)
				return null;

			var typeNode = FindNode(nsNode, types[0]);
			if (typeNode is null)
				return null;

			for (int i = 1; i < types.Count; i++) {
				var childNode = FindNode(typeNode, types[i]);
				if (childNode is null)
					return null;
				typeNode = childNode;
			}

			return typeNode;
		}

		TypeNode? FindNode(NamespaceNode? nsNode, TypeDef? type) {
			if (nsNode is null || type is null)
				return null;

			nsNode.TreeNode.EnsureChildrenLoaded();
			foreach (var n in nsNode.TreeNode.DataChildren.OfType<TypeNode>()) {
				if (n.TypeDef == type)
					return n;
			}

			return null;
		}

		TypeNode? FindNode(TypeNode? typeNode, TypeDef? type) {
			if (typeNode is null || type is null)
				return null;

			typeNode.TreeNode.EnsureChildrenLoaded();
			foreach (var n in typeNode.TreeNode.DataChildren.OfType<TypeNode>()) {
				if (n.TypeDef == type)
					return n;
			}

			return null;
		}

		public NamespaceNode? FindNamespaceNode(IDsDocument? module, string? @namespace) {
			if (FindNode(module) is ModuleDocumentNode modNode)
				return modNode.FindNode(@namespace);
			return null;
		}

		public MethodNode? FindNode(MethodDef? md) {
			if (md is null)
				return null;

			var typeNode = FindNode(md.DeclaringType);
			if (typeNode is null)
				return null;

			typeNode.TreeNode.EnsureChildrenLoaded();
			foreach (var n in typeNode.TreeNode.DataChildren.OfType<MethodNode>()) {
				if (n.MethodDef == md)
					return n;
			}

			foreach (var n in typeNode.TreeNode.DataChildren.OfType<PropertyNode>()) {
				n.TreeNode.EnsureChildrenLoaded();
				foreach (var m in n.TreeNode.DataChildren.OfType<MethodNode>()) {
					if (m.MethodDef == md)
						return m;
				}
			}

			foreach (var n in typeNode.TreeNode.DataChildren.OfType<EventNode>()) {
				n.TreeNode.EnsureChildrenLoaded();
				foreach (var m in n.TreeNode.DataChildren.OfType<MethodNode>()) {
					if (m.MethodDef == md)
						return m;
				}
			}

			return null;
		}

		public FieldNode? FindNode(FieldDef? fd) {
			if (fd is null)
				return null;

			var typeNode = FindNode(fd.DeclaringType);
			if (typeNode is null)
				return null;

			typeNode.TreeNode.EnsureChildrenLoaded();
			foreach (var n in typeNode.TreeNode.DataChildren.OfType<FieldNode>()) {
				if (n.FieldDef == fd)
					return n;
			}

			return null;
		}

		public PropertyNode? FindNode(PropertyDef? pd) {
			if (pd is null)
				return null;

			var typeNode = FindNode(pd.DeclaringType);
			if (typeNode is null)
				return null;

			typeNode.TreeNode.EnsureChildrenLoaded();
			foreach (var n in typeNode.TreeNode.DataChildren.OfType<PropertyNode>()) {
				if (n.PropertyDef == pd)
					return n;
			}

			return null;
		}

		public EventNode? FindNode(EventDef? ed) {
			if (ed is null)
				return null;

			var typeNode = FindNode(ed.DeclaringType);
			if (typeNode is null)
				return null;

			typeNode.TreeNode.EnsureChildrenLoaded();
			foreach (var n in typeNode.TreeNode.DataChildren.OfType<EventNode>()) {
				if (n.EventDef == ed)
					return n;
			}

			return null;
		}

		public IEnumerable<ModuleDocumentNode> GetAllModuleNodes() {
			foreach (var node in TopNodes) {
				if (node is ModuleDocumentNode modNode) {
					yield return modNode;
					continue;
				}

				if (node is AssemblyDocumentNode asmNode) {
					asmNode.TreeNode.EnsureChildrenLoaded();
					foreach (var c in asmNode.TreeNode.DataChildren) {
						if (c is ModuleDocumentNode modNode2)
							yield return modNode2;
					}
					continue;
				}
			}
		}

		public IEnumerable<DsDocumentNode> GetAllCreatedDocumentNodes() {
			foreach (var n in GetAllCreatedDsDocumentNodes(TopNodes))
				yield return n;
		}

		IEnumerable<DsDocumentNode> GetAllCreatedDsDocumentNodes(IEnumerable<TreeNodeData> nodes) {
			foreach (var n in nodes) {
				if (n is DsDocumentNode fn) {
					yield return fn;
					// Don't call fn.TreeNode.EnsureChildrenLoaded(), only return created nodes
					foreach (var c in GetAllCreatedDsDocumentNodes(fn.TreeNode.DataChildren))
						yield return c;
				}
			}
		}

		public void AddNode(DsDocumentNode documentNode, int index) {
			if (documentNode is null)
				throw new ArgumentNullException(nameof(documentNode));
			Debug.Assert(!TreeView.Root.DataChildren.Contains(documentNode));
			Debug.Assert(documentNode.TreeNode.Parent is null);
			DocumentService.ForceAdd(documentNode.Document, false, new AddDocumentInfo(documentNode, index));
			Debug.Assert(TreeView.Root.DataChildren.Contains(documentNode));
		}

		sealed class AddDocumentInfo {
			public readonly DsDocumentNode DsDocumentNode;
			public readonly int Index;

			public AddDocumentInfo(DsDocumentNode documentNode, int index) {
				DsDocumentNode = documentNode;
				Index = index;
			}
		}

		void OnDropNodes(int index, int[] nodeIndexes) {
			if (!context.CanDragAndDrop)
				return;

			nodeIndexes = nodeIndexes.Distinct().ToArray();
			if (nodeIndexes.Length == 0)
				return;

			var children = TreeView.Root.Children;
			if ((uint)index > children.Count)
				return;

			var insertNode = index == children.Count ? null : children[index];

			var movedNodes = new List<ITreeNode>();
			Array.Sort(nodeIndexes, (a, b) => b.CompareTo(a));
			for (int i = 0; i < nodeIndexes.Length; i++) {
				var j = nodeIndexes[i];
				if ((uint)j >= children.Count)
					continue;
				movedNodes.Add(children[j]);
				children.RemoveAt(j);
			}
			movedNodes.Reverse();
			if (movedNodes.Count == 0)
				return;

			int insertIndex = children.IndexOf(insertNode!);
			if (insertIndex < 0)
				insertIndex = children.Count;
			for (int i = 0; i < movedNodes.Count; i++)
				children.Insert(insertIndex + i, movedNodes[i]);

			TreeView.SelectItems(movedNodes.Select(a => a.Data));
		}

		void OnDropFiles(int index, string[] filenames) {
			if (!context.CanDragAndDrop)
				return;

			var origFilenames = filenames;
<<<<<<< HEAD
			var existingFiles = new HashSet<string>(DocumentService.GetDocuments().Select(a => a.Filename ?? string.Empty), StringComparer.OrdinalIgnoreCase);
			filenames = filenames.Where(a => File.Exists(a) && !existingFiles.Contains(a)).Distinct(StringComparer.OrdinalIgnoreCase).OrderBy(a => Path.GetFileNameWithoutExtension(a), StringComparer.CurrentCultureIgnoreCase).ToArray();
			TreeNodeData? newSelectedNode = null;
=======
			var documents = DocumentService.GetDocuments();
			var toDoc = new Dictionary<string, IDsDocument>(StringComparer.OrdinalIgnoreCase);
			foreach (var document in documents) {
				var filename = document.Filename ?? string.Empty;
				toDoc[filename] = document;
			}
			foreach (var filename in filenames) {
				if (File.Exists(filename) && toDoc.TryGetValue(filename, out var doc))
					doc.IsAutoLoaded = false;
			}
			filenames = filenames.Where(a => File.Exists(a) && !toDoc.ContainsKey(a)).Distinct(StringComparer.OrdinalIgnoreCase).OrderBy(a => Path.GetFileNameWithoutExtension(a), StringComparer.CurrentCultureIgnoreCase).ToArray();
			TreeNodeData newSelectedNode = null;
>>>>>>> 87f8668c

#if HAS_COMREFERENCE
			IWshRuntimeLibrary.WshShell? ws = null;
			try {
				ws = new IWshRuntimeLibrary.WshShell();
			}
			catch {
				ws = null;
			}
#endif

			for (int i = 0, j = 0; i < filenames.Length; i++) {
#if HAS_COMREFERENCE
				// Resolve shortcuts
				if (!(ws is null)) {
					try {
						// The method seems to only accept files with a lnk extension. If it has no such
						// extension, it's not a shortcut and we won't get a slow thrown exception.
						if (filenames[i].EndsWith(".lnk", StringComparison.OrdinalIgnoreCase)) {
							var sc = (IWshRuntimeLibrary.IWshShortcut)ws.CreateShortcut(filenames[i]);
							filenames[i] = sc.TargetPath;
						}
					}
					catch {
						ws = null;
					}
				}
#endif

				var document = DocumentService.TryCreateOnly(DsDocumentInfo.CreateDocument(filenames[i]));
				if (document is null)
					continue;

				if (filenames.Length > 1) {
					switch (documentTreeViewSettings.FilterDraggedItems) {
					case DocumentFilterType.All:
						break;

					case DocumentFilterType.DotNetOnly:
						if (!(document is IDsDotNetDocument))
							continue;
						break;

					case DocumentFilterType.AllSupported:
						if (document is DsUnknownDocument)
							continue;
						break;

					default:
						Debug.Fail("Shouldn't be here");
						break;
					}
				}

				var node = CreateNode(null, document);
				DocumentService.ForceAdd(document, false, new AddDocumentInfo(node, index + j++));
				if (newSelectedNode is null)
					newSelectedNode = node;

				toDoc[document.Filename] = document;
			}

			if (filenames.Any() && !filenames.Any(f => toDoc.ContainsKey(f)))
				MsgBox.Instance.Show(dnSpy_Resources.AssemblyExplorer_AllFilesFilteredOut);

			if (newSelectedNode is null) {
				var filename = origFilenames.FirstOrDefault(a => File.Exists(a));
				if (!(filename is null)) {
					var key = new FilenameKey(filename);
					var document = DocumentService.GetDocuments().FirstOrDefault(a => key.Equals(a.Key));
					newSelectedNode = FindNode(document);
				}
			}
			if (!(newSelectedNode is null))
				TreeView.SelectItems(new[] { newSelectedNode });
		}

		DsDocumentNode[]? GetNewSortedNodes() {
			var origOrder = TopNodes.ToArray();
			var documents = origOrder.Select((a, i) => (a, i)).ToList();
			documents.Sort(DsDocumentNodeComparer.Instance);
			var sorted = documents.Select(a => a.Item1).ToArray();
			if (Equals(sorted, origOrder))
				return null;
			return sorted;
		}

		public bool CanSortTopNodes => !(GetNewSortedNodes() is null);

		public void SortTopNodes() {
			var sortedDocuments = GetNewSortedNodes();
			if (sortedDocuments is null)
				return;

			var selectedNodes = TreeView.SelectedItems;
			var old = disable_SelectionChanged;
			try {
				disable_SelectionChanged = true;
				TreeView.Root.Children.Clear();
				foreach (var n in sortedDocuments)
					TreeView.Root.Children.Add(n.TreeNode);
				TreeView.SelectItems(selectedNodes);
			}
			finally {
				disable_SelectionChanged = old;
			}
		}

		static bool Equals(IList<DsDocumentNode> a, IList<DsDocumentNode> b) {
			if (a.Count != b.Count)
				return false;
			for (int i = 0; i < a.Count; i++) {
				if (a[i] != b[i])
					return false;
			}
			return true;
		}

		sealed class DsDocumentNodeComparer : IComparer<(DsDocumentNode, int)> {
			public static readonly DsDocumentNodeComparer Instance = new DsDocumentNodeComparer();

			public int Compare((DsDocumentNode, int) x, (DsDocumentNode, int) y) {
				if (x.Equals(y))
					return 0;
				int c = GetIsAutoLoadedOrder(x.Item1.Document.IsAutoLoaded).CompareTo(GetIsAutoLoadedOrder(y.Item1.Document.IsAutoLoaded));
				if (c != 0)
					return c;
				c = StringComparer.InvariantCultureIgnoreCase.Compare(x.ToString(), y.ToString());
				if (c != 0)
					return c;
				return x.Item2.CompareTo(y.Item2);
			}

			static int GetIsAutoLoadedOrder(bool b) => b ? 1 : 0;
		}
	}
}<|MERGE_RESOLUTION|>--- conflicted
+++ resolved
@@ -736,11 +736,6 @@
 				return;
 
 			var origFilenames = filenames;
-<<<<<<< HEAD
-			var existingFiles = new HashSet<string>(DocumentService.GetDocuments().Select(a => a.Filename ?? string.Empty), StringComparer.OrdinalIgnoreCase);
-			filenames = filenames.Where(a => File.Exists(a) && !existingFiles.Contains(a)).Distinct(StringComparer.OrdinalIgnoreCase).OrderBy(a => Path.GetFileNameWithoutExtension(a), StringComparer.CurrentCultureIgnoreCase).ToArray();
-			TreeNodeData? newSelectedNode = null;
-=======
 			var documents = DocumentService.GetDocuments();
 			var toDoc = new Dictionary<string, IDsDocument>(StringComparer.OrdinalIgnoreCase);
 			foreach (var document in documents) {
@@ -752,8 +747,7 @@
 					doc.IsAutoLoaded = false;
 			}
 			filenames = filenames.Where(a => File.Exists(a) && !toDoc.ContainsKey(a)).Distinct(StringComparer.OrdinalIgnoreCase).OrderBy(a => Path.GetFileNameWithoutExtension(a), StringComparer.CurrentCultureIgnoreCase).ToArray();
-			TreeNodeData newSelectedNode = null;
->>>>>>> 87f8668c
+			TreeNodeData? newSelectedNode = null;
 
 #if HAS_COMREFERENCE
 			IWshRuntimeLibrary.WshShell? ws = null;
