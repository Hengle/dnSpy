--- conflicted
+++ resolved
@@ -43,13 +43,8 @@
 			settings = new DisassemblyViewerServiceSettingsImpl();
 		}
 
-<<<<<<< HEAD
 		public override void Show(DisassemblyContentProvider contentProvider, bool newTab) {
-			if (contentProvider == null)
-=======
-		public override void Show(DisassemblyContentProvider contentProvider, bool newTab, string? title) {
 			if (contentProvider is null)
->>>>>>> dbe52d1f
 				throw new ArgumentNullException(nameof(contentProvider));
 
 			IDocumentTab tab;
