/*
    Copyright (C) 2014-2019 de4dot@gmail.com

    This file is part of dnSpy

    dnSpy is free software: you can redistribute it and/or modify
    it under the terms of the GNU General Public License as published by
    the Free Software Foundation, either version 3 of the License, or
    (at your option) any later version.

    dnSpy is distributed in the hope that it will be useful,
    but WITHOUT ANY WARRANTY; without even the implied warranty of
    MERCHANTABILITY or FITNESS FOR A PARTICULAR PURPOSE.  See the
    GNU General Public License for more details.

    You should have received a copy of the GNU General Public License
    along with dnSpy.  If not, see <http://www.gnu.org/licenses/>.
*/

using System;
using System.Collections.Generic;
using System.Diagnostics;
using dnSpy.Contracts.Disassembly;
using dnSpy.Contracts.Disassembly.Viewer;
using dnSpy.Contracts.Text;
using dnSpy.Disassembly.X86;
using dnSpy.Properties;
using Iced.Intel;

namespace dnSpy.Disassembly.Viewer.X86 {
	static class DisassemblyContentGenerator {
		const int HEXBYTES_COLUMN_BYTE_LENGTH = 10;

		sealed class AsmReferenceFactory {
			readonly Dictionary<(FormatterOutputTextKind kind, string value), AsmReference> dict = new Dictionary<(FormatterOutputTextKind kind, string value), AsmReference>();

			public AsmReference Create(FormatterOutputTextKind kind, string value) {
				var key = (kind, value);
				if (!dict.TryGetValue(key, out var asmRef))
					dict[key] = asmRef = new AsmReference(kind, value);
				return asmRef;
			}
		}

		sealed class AsmReference {
			readonly FormatterOutputTextKind kind;
			readonly string value;
			public AsmReference(FormatterOutputTextKind kind, string value) {
				this.kind = kind;
				this.value = value;
			}
			public override bool Equals(object? obj) => obj is AsmReference other && kind == other.kind && StringComparer.Ordinal.Equals(value, other.value);
			public override int GetHashCode() => (int)kind ^ StringComparer.Ordinal.GetHashCode(value ?? string.Empty);
		}

		sealed class FormatterOutputImpl : FormatterOutput {
			readonly AsmReferenceFactory refFactory;
			readonly DisassemblyContentOutput output;

			public FormatterOutputImpl(AsmReferenceFactory refFactory, DisassemblyContentOutput output) {
				this.refFactory = refFactory;
				this.output = output;
			}

			public override void Write(string text, FormatterOutputTextKind kind) {
				var color = GetColor(kind);
				switch (kind) {
				case FormatterOutputTextKind.Directive:
				case FormatterOutputTextKind.Prefix:
				case FormatterOutputTextKind.Mnemonic:
				case FormatterOutputTextKind.Keyword:
				case FormatterOutputTextKind.Register:
				case FormatterOutputTextKindExtensions.UnknownSymbol:
				case FormatterOutputTextKind.Data:
				case FormatterOutputTextKind.Label:
				case FormatterOutputTextKind.Function:
				case FormatterOutputTextKind.Decorator:
					output.Write(text, refFactory.Create(kind, text), DisassemblyReferenceFlags.Local, color);
					break;

				default:
					output.Write(text, color);
					break;
				}
			}
		}

		static object GetColor(FormatterOutputTextKind kind) {
			switch (kind) {
			case FormatterOutputTextKind.Text:
				return BoxedTextColor.Text;
			case FormatterOutputTextKind.Directive:
				return BoxedTextColor.AsmDirective;
			case FormatterOutputTextKind.Prefix:
				return BoxedTextColor.AsmPrefix;
			case FormatterOutputTextKind.Mnemonic:
				return BoxedTextColor.AsmMnemonic;
			case FormatterOutputTextKind.Keyword:
				return BoxedTextColor.AsmKeyword;
			case FormatterOutputTextKind.Operator:
				return BoxedTextColor.AsmOperator;
			case FormatterOutputTextKind.Punctuation:
				return BoxedTextColor.AsmPunctuation;
			case FormatterOutputTextKind.Number:
				return BoxedTextColor.AsmNumber;
			case FormatterOutputTextKind.Register:
				return BoxedTextColor.AsmRegister;
			case FormatterOutputTextKind.SelectorValue:
				return BoxedTextColor.AsmSelectorValue;
			case FormatterOutputTextKind.LabelAddress:
				return BoxedTextColor.AsmLabelAddress;
			case FormatterOutputTextKind.FunctionAddress:
				return BoxedTextColor.AsmFunctionAddress;
			case FormatterOutputTextKindExtensions.UnknownSymbol:
				return BoxedTextColor.AsmLabel;
			case FormatterOutputTextKind.Data:
				return BoxedTextColor.AsmData;
			case FormatterOutputTextKind.Label:
				return BoxedTextColor.AsmLabel;
			case FormatterOutputTextKind.Function:
				return BoxedTextColor.AsmFunction;
			case FormatterOutputTextKind.Decorator:
				return BoxedTextColor.Text;
			default:
				Debug.Fail($"Unknown output kind: {kind}");
				return BoxedTextColor.Error;
			}
		}

		static readonly char[] newlineChar = new[] { '\n' };
		static void WriteComment(DisassemblyContentOutput output, string commentPrefix, string text) {
			var lines = text.Replace("\r\n", "\n").Split(newlineChar);
			for (int i = 0; i < lines.Length; i++) {
				var line = lines[i];
				if (i + 1 == lines.Length && line.Length == 0)
					break;
				if (line.Length == 0)
					output.Write(commentPrefix, BoxedTextColor.AsmComment);
				else
					output.Write(commentPrefix + " " + line, BoxedTextColor.AsmComment);
				output.Write(Environment.NewLine, BoxedTextColor.Text);
			}
		}

		static string? GetName(NativeVariableInfo[] variableInfo, in X86Variable varInfo) {
			foreach (var info in variableInfo) {
				if (info.IsLocal == varInfo.IsLocal && info.Index == varInfo.Index)
					return info.Name;
			}
			return null;
		}

<<<<<<< HEAD
		internal const string LINE = "********************************************";

		public static void Write(int bitness, DisassemblyContentOutput output, string header, NativeCodeOptimization optimization, Formatter formatter, string commentPrefix, InternalFormatterOptions formatterOptions, Block[] blocks, X86NativeCodeInfo codeInfo, NativeVariableInfo[] variableInfo, string methodName, string moduleName) {
			if (variableInfo == null)
=======
		public static void Write(int bitness, DisassemblyContentOutput output, string? header, NativeCodeOptimization optimization, Formatter formatter, string commentPrefix, InternalFormatterOptions formatterOptions, Block[] blocks, X86NativeCodeInfo? codeInfo, NativeVariableInfo[]? variableInfo, string? methodName, string? moduleName) {
			if (variableInfo is null)
>>>>>>> dbe52d1f
				variableInfo = Array.Empty<NativeVariableInfo>();
			if (optimization == NativeCodeOptimization.Unoptimized) {
				WriteComment(output, commentPrefix, LINE);
				WriteComment(output, commentPrefix, dnSpy_Resources.Disassembly_MethodIsNotOptimized);
				WriteComment(output, commentPrefix, LINE);
				output.Write(Environment.NewLine, BoxedTextColor.Text);
			}
			if (!(header is null)) {
				WriteComment(output, commentPrefix, header);
				output.Write(Environment.NewLine, BoxedTextColor.Text);
			}

			if (!(moduleName is null))
				WriteComment(output, commentPrefix, moduleName);
			if (!(methodName is null))
				WriteComment(output, commentPrefix, methodName);
			WriteComment(output, commentPrefix, GetCodeSizeString(blocks));
			output.Write(Environment.NewLine, BoxedTextColor.Text);

			bool upperCaseHex = (formatterOptions & InternalFormatterOptions.UpperCaseHex) != 0;
			var variables = codeInfo?.Variables ?? Array.Empty<X86Variable>();
			if (variables.Length != 0) {
				var sb = new System.Text.StringBuilder();
				foreach (var varInfo in variables) {
					bool printedName = false;
					if (varInfo.Index >= 0) {
						printedName = true;
						sb.Append(varInfo.IsLocal ? "local" : "arg");
						sb.Append(" #");
						sb.Append(varInfo.Index);
						sb.Append(' ');
					}
					var name = varInfo.Name ?? GetName(variableInfo, varInfo);
					if (!(name is null)) {
						printedName = true;
						if (varInfo.Index >= 0)
							sb.Append('(');
						sb.Append(name);
						if (varInfo.Index >= 0)
							sb.Append(')');
						sb.Append(' ');
					}
					if (!printedName) {
						sb.Append("???");
						sb.Append(' ');
					}
					sb.Append(FormatAddress(bitness, varInfo.LiveAddress, upperCaseHex));
					sb.Append('-');
					sb.Append(FormatAddress(bitness, varInfo.LiveAddress + varInfo.LiveLength, upperCaseHex));
					sb.Append(' ');
					switch (varInfo.LocationKind) {
					case X86VariableLocationKind.Other:
						sb.Append("???");
						break;

					case X86VariableLocationKind.Register:
						sb.Append(formatter.Format(varInfo.Register.ToIcedRegister()));
						break;

					case X86VariableLocationKind.Memory:
						sb.Append('[');
						sb.Append(formatter.Format(varInfo.Register.ToIcedRegister()));
						int memOffs = varInfo.MemoryOffset;
						if (memOffs < 0) {
							sb.Append('-');
							memOffs = -memOffs;
						}
						else if (memOffs > 0)
							sb.Append('+');
						if (memOffs != 0) {
							sb.Append(formatter.Options.HexPrefix ?? string.Empty);
							sb.Append(memOffs.ToString(upperCaseHex ? "X2" : "x2"));
							sb.Append(formatter.Options.HexSuffix ?? string.Empty);
						}
						sb.Append(']');
						break;

					default:
						Debug.Fail($"Unknown location kind: {varInfo.LocationKind}");
						break;
					}
					WriteComment(output, commentPrefix, sb.ToString());
					sb.Clear();
				}
				output.Write(Environment.NewLine, BoxedTextColor.Text);
			}

			var refFactory = new AsmReferenceFactory();
			var formatterOutput = new FormatterOutputImpl(refFactory, output);
			for (int i = 0; i < blocks.Length; i++) {
				ref readonly var block = ref blocks[i];
				if (i > 0 && (formatterOptions & InternalFormatterOptions.EmptyLineBetweenBasicBlocks) != 0)
					output.Write(Environment.NewLine, BoxedTextColor.Text);
				if (!string.IsNullOrEmpty(block.Comment))
					WriteComment(output, commentPrefix, block.Comment);
				if ((formatterOptions & InternalFormatterOptions.AddLabels) != 0 && !string.IsNullOrEmpty(block.Label)) {
					output.Write(block.Label, refFactory.Create(block.LabelKind, block.Label), DisassemblyReferenceFlags.Definition | DisassemblyReferenceFlags.Local, GetColor(block.LabelKind));
					output.Write(":", BoxedTextColor.AsmPunctuation);
					output.Write(Environment.NewLine, BoxedTextColor.Text);
				}

				var instrs = block.Instructions;
				for (int j = 0; j < instrs.Length; j++) {
					ref var instr = ref instrs[j].Instruction;
					if ((formatterOptions & InternalFormatterOptions.InstructionAddresses) != 0) {
						var address = FormatAddress(bitness, instr.IP, upperCaseHex);
						output.Write(address, BoxedTextColor.AsmAddress);
						output.Write(" ", BoxedTextColor.Text);
					}
					else
						output.Write(formatter.Options.TabSize > 0 ? "\t\t" : "        ", BoxedTextColor.Text);

					if ((formatterOptions & InternalFormatterOptions.InstructionBytes) != 0) {
						var code = instrs[j].Code;
						var codeBytes = code.Array;
						for (int k = 0; k < code.Count; k++) {
							byte b = codeBytes[k + code.Offset];
							output.Write(b.ToString(upperCaseHex ? "X2" : "x2"), BoxedTextColor.AsmHexBytes);
						}
						int missingBytes = HEXBYTES_COLUMN_BYTE_LENGTH - code.Count;
						for (int k = 0; k < missingBytes; k++)
							output.Write("  ", BoxedTextColor.Text);
						output.Write(" ", BoxedTextColor.Text);
					}

					formatter.Format(ref instr, formatterOutput);
					output.Write(Environment.NewLine, BoxedTextColor.Text);
				}
			}
		}

		internal static string GetCodeSizeString(Block[] blocks) {
			ulong codeSize = GetCodeSize(blocks);
			return $"Size: {codeSize} (0x{codeSize:X})";
		}

		static ulong GetCodeSize(Block[] blocks) {
			ulong codeSize = 0;
			foreach (var block in blocks) {
				var instrs = block.Instructions;
				if (instrs.Length > 0)
					codeSize += instrs[instrs.Length - 1].Instruction.NextIP - block.Address;
			}
			return codeSize;
		}

		static string FormatAddress(int bitness, ulong address, bool upperCaseHex) {
			switch (bitness) {
			case 16:
				return address.ToString(upperCaseHex ? "X4" : "x4");

			case 32:
				return address.ToString(upperCaseHex ? "X8" : "x8");

			case 64:
				return address.ToString(upperCaseHex ? "X16" : "x16");

			default:
				Debug.Fail($"Unknown bitness: {bitness}");
				goto case 64;
			}
		}
	}
}<|MERGE_RESOLUTION|>--- conflicted
+++ resolved
@@ -150,15 +150,10 @@
 			return null;
 		}
 
-<<<<<<< HEAD
 		internal const string LINE = "********************************************";
 
-		public static void Write(int bitness, DisassemblyContentOutput output, string header, NativeCodeOptimization optimization, Formatter formatter, string commentPrefix, InternalFormatterOptions formatterOptions, Block[] blocks, X86NativeCodeInfo codeInfo, NativeVariableInfo[] variableInfo, string methodName, string moduleName) {
-			if (variableInfo == null)
-=======
 		public static void Write(int bitness, DisassemblyContentOutput output, string? header, NativeCodeOptimization optimization, Formatter formatter, string commentPrefix, InternalFormatterOptions formatterOptions, Block[] blocks, X86NativeCodeInfo? codeInfo, NativeVariableInfo[]? variableInfo, string? methodName, string? moduleName) {
 			if (variableInfo is null)
->>>>>>> dbe52d1f
 				variableInfo = Array.Empty<NativeVariableInfo>();
 			if (optimization == NativeCodeOptimization.Unoptimized) {
 				WriteComment(output, commentPrefix, LINE);
