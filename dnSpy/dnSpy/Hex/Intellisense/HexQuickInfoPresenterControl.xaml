--- conflicted
+++ resolved
@@ -20,17 +20,11 @@
              x:ClassModifier="internal"
              xmlns="http://schemas.microsoft.com/winfx/2006/xaml/presentation"
              xmlns:x="http://schemas.microsoft.com/winfx/2006/xaml"
-<<<<<<< HEAD
-             xmlns:img="clr-namespace:dnSpy.Contracts.Images;assembly=dnSpy.Contracts.DnSpy">
-=======
              xmlns:mc="http://schemas.openxmlformats.org/markup-compatibility/2006" 
              xmlns:d="http://schemas.microsoft.com/expression/blend/2008" 
              xmlns:local="clr-namespace:dnSpy.Hex.Intellisense"
              xmlns:mvvm="clr-namespace:dnSpy.Contracts.MVVM;assembly=dnSpy.Contracts.DnSpy"
-             xmlns:img="clr-namespace:dnSpy.Contracts.Images;assembly=dnSpy.Contracts.DnSpy"
-             mc:Ignorable="d" 
-             d:DesignHeight="300" d:DesignWidth="300">
->>>>>>> 36c76a6e
+             xmlns:img="clr-namespace:dnSpy.Contracts.Images;assembly=dnSpy.Contracts.DnSpy">
     <!-- The scrollbars are disabled because it's not focusable and we want the content
          to wrap if it doesn't fit. -->
     <ListBox ItemsSource="{Binding QuickInfoContent}"
