<Project>

  <PropertyGroup>
    <!--
        - appveyor.yml (artifacts)
        - build.cmd
        - dnSpy/dnSpy/app.config (supportedRuntime, .NET Framework only)
    NOTE: Update the ABOVE files when TargetFrameworks is updated -->
    <TargetFrameworks>net472;netcoreapp3.0</TargetFrameworks>
    <IsDotNetFramework>false</IsDotNetFramework>
    <IsDotNetCore>false</IsDotNetCore>
    <IsSelfContainedDotNetCore>false</IsSelfContainedDotNetCore>
    <IsDotNetFramework Condition=" !$(TargetFramework.StartsWith(netcoreapp)) ">true</IsDotNetFramework>
    <IsDotNetCore Condition=" $(TargetFramework.StartsWith(netcoreapp)) ">true</IsDotNetCore>
    <IsSelfContainedDotNetCore Condition=" '$(IsDotNetCore)' == 'true' ">true</IsSelfContainedDotNetCore>
    <Features>strict</Features>
    <LangVersion>8.0</LangVersion>
    <LangVersion Condition=" $(MSBuildProjectFile.EndsWith('.vbproj')) " >latest</LangVersion>
    <NeutralLanguage>en</NeutralLanguage>
    <AppDesignerFolderContentsVisibleOnlyInShowAllFiles>false</AppDesignerFolderContentsVisibleOnlyInShowAllFiles>
    <!-- Make sure we don't have to publish each extension to get all their refs -->
    <CopyLocalLockFileAssemblies Condition=" '$(IsDotNetCore)' == 'true' ">true</CopyLocalLockFileAssemblies>
    <!-- If this gets updated, also update appveyor.yml and build.cmd -->
    <DnSpyRuntimeIdentifiers>win-x86;win-x64</DnSpyRuntimeIdentifiers>
    <SatelliteResourceLanguages>de;es;es-ES;fa;fr;hu;it;pt-PT;ru;tr;uk;zh-CN</SatelliteResourceLanguages>

    <!-- Update app.config whenever this value changes -->
    <DnSpyAssemblyVersion>6.0.5.0</DnSpyAssemblyVersion>
    <!-- This is shown in the title bar -->
    <DnSpyAssemblyInformationalVersion>v6.0.5</DnSpyAssemblyInformationalVersion>
    <DnSpyAssemblyCopyright>Copyright (C) 2014-2019 de4dot@gmail.com</DnSpyAssemblyCopyright>

<<<<<<< HEAD
    <NoWarn>NU1701</NoWarn>
=======
    <!-- AD0001: buggy Roslyn analyzer(s) crash, disable that warning -->
    <NoWarn>AD0001</NoWarn>
>>>>>>> c691eb62

    <!-- Update app.config whenever some of these versions change (eg. dnlib version) -->
    <DiaSymReaderVersion>1.7.0</DiaSymReaderVersion>
    <DnlibVersion>3.2.0</DnlibVersion>
    <IcedVersion>1.3.0</IcedVersion>
    <MSBuildNuGetVersion>16.0.461</MSBuildNuGetVersion>
    <MSDiagRuntimeVersion>1.0.5</MSDiagRuntimeVersion>
    <MSVSCompositionVersion>15.8.117</MSVSCompositionVersion>
    <MSVSIntellisenseVersion>15.5.27130</MSVSIntellisenseVersion>
    <MSVSTextVersion>15.5.27130</MSVSTextVersion>
    <OokiiDialogsVersion>1.0.0</OokiiDialogsVersion>
    <RoslynVersion>2.10.0</RoslynVersion>
    <SCCompositionVersion>4.6.0-preview5.19224.8</SCCompositionVersion>
  </PropertyGroup>

  <Import Project="$(MSBuildThisFileDirectory)Build\ConvertToNetstandardReferences\ConvertToNetstandardReferences.tasks" Condition=" '$(IsDotNetCore)' == 'true' " />

  <PropertyGroup Condition=" '$(Configuration)' == 'Debug' ">
    <DefineConstants>$(DefineConstants);DEBUG;TRACE</DefineConstants>
  </PropertyGroup>
  <PropertyGroup Condition=" '$(Configuration)' == 'Release' ">
    <DefineConstants>$(DefineConstants);TRACE</DefineConstants>
  </PropertyGroup>

  <!-- .NET Core 3.0 SDK doesn't currently support COMReference: https://github.com/0xd4d/dnSpy/issues/1053 -->
  <PropertyGroup>
    <HasCOMReference>false</HasCOMReference>
    <HasCOMReference Condition=" '$(MSBuildRuntimeType)' != 'Core' ">true</HasCOMReference>
    <DefineConstants Condition=" '$(HasCOMReference)' == 'true' ">$(DefineConstants);HAS_COMREFERENCE</DefineConstants>
  </PropertyGroup>

</Project><|MERGE_RESOLUTION|>--- conflicted
+++ resolved
@@ -30,12 +30,8 @@
     <DnSpyAssemblyInformationalVersion>v6.0.5</DnSpyAssemblyInformationalVersion>
     <DnSpyAssemblyCopyright>Copyright (C) 2014-2019 de4dot@gmail.com</DnSpyAssemblyCopyright>
 
-<<<<<<< HEAD
-    <NoWarn>NU1701</NoWarn>
-=======
     <!-- AD0001: buggy Roslyn analyzer(s) crash, disable that warning -->
-    <NoWarn>AD0001</NoWarn>
->>>>>>> c691eb62
+    <NoWarn>NU1701;AD0001</NoWarn>
 
     <!-- Update app.config whenever some of these versions change (eg. dnlib version) -->
     <DiaSymReaderVersion>1.7.0</DiaSymReaderVersion>
