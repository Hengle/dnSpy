--- conflicted
+++ resolved
@@ -1,15 +1,11 @@
 ﻿<Project>
 
   <PropertyGroup>
-<<<<<<< HEAD
-    <TargetFrameworks>net471;netcoreapp3.0</TargetFrameworks>
-=======
     <!--
         - appveyor.yml (artifacts)
         - dnSpy/dnSpy/App.config (supportedRuntime, .NET Framework only)
     NOTE: Update the ABOVE files when TargetFrameworks is updated -->
-    <TargetFrameworks>net472</TargetFrameworks>
->>>>>>> de8161ad
+    <TargetFrameworks>net472;netcoreapp3.0</TargetFrameworks>
     <IsDotNetFramework>false</IsDotNetFramework>
     <IsDotNetCore>false</IsDotNetCore>
     <IsDotNetFramework Condition=" !$(TargetFramework.StartsWith(netcoreapp)) ">true</IsDotNetFramework>
