<Project>

  <PropertyGroup>
    <!--
        - appveyor.yml (artifacts)
        - build.cmd
        - dnSpy/dnSpy/app.config (supportedRuntime, .NET Framework only)
    NOTE: Update the ABOVE files when TargetFrameworks is updated -->
    <TargetFrameworks>net472;netcoreapp3.0</TargetFrameworks>
    <IsDotNetFramework>false</IsDotNetFramework>
    <IsDotNetCore>false</IsDotNetCore>
    <IsSelfContainedDotNetCore>false</IsSelfContainedDotNetCore>
    <IsDotNetFramework Condition=" !$(TargetFramework.StartsWith(netcoreapp)) ">true</IsDotNetFramework>
    <IsDotNetCore Condition=" $(TargetFramework.StartsWith(netcoreapp)) ">true</IsDotNetCore>
    <IsSelfContainedDotNetCore Condition=" '$(IsDotNetCore)' == 'true' ">true</IsSelfContainedDotNetCore>
    <Features>strict</Features>
    <LangVersion>8.0</LangVersion>
    <LangVersion Condition=" $(MSBuildProjectFile.EndsWith('.vbproj')) " >latest</LangVersion>
    <NeutralLanguage>en</NeutralLanguage>
    <AppDesignerFolderContentsVisibleOnlyInShowAllFiles>false</AppDesignerFolderContentsVisibleOnlyInShowAllFiles>
<<<<<<< HEAD
    <!-- Make sure we don't have to publish each extension to get all their refs -->
    <CopyLocalLockFileAssemblies Condition=" '$(IsDotNetCore)' == 'true' ">true</CopyLocalLockFileAssemblies>
    <!-- If this gets updated, also update appveyor.yml and build.cmd -->
    <DnSpyRuntimeIdentifiers>win-x86;win-x64</DnSpyRuntimeIdentifiers>
=======
    <SatelliteResourceLanguages>de;es;es-ES;fa;fr;hu;it;pt-PT;ru;tr;uk;zh-CN</SatelliteResourceLanguages>
>>>>>>> 87f8668c

    <!-- Update app.config whenever this value changes -->
    <DnSpyAssemblyVersion>6.0.5.0</DnSpyAssemblyVersion>
    <!-- This is shown in the title bar -->
    <DnSpyAssemblyInformationalVersion>v6.0.5</DnSpyAssemblyInformationalVersion>
    <DnSpyAssemblyCopyright>Copyright (C) 2014-2019 de4dot@gmail.com</DnSpyAssemblyCopyright>

    <NoWarn>NU1701</NoWarn>

    <!-- Update app.config whenever some of these versions change (eg. dnlib version) -->
    <DiaSymReaderVersion>1.7.0</DiaSymReaderVersion>
    <DnlibVersion>3.2.0</DnlibVersion>
    <IcedVersion>1.3.0</IcedVersion>
    <MSBuildNuGetVersion>16.0.461</MSBuildNuGetVersion>
    <MSDiagRuntimeVersion>1.0.5</MSDiagRuntimeVersion>
    <MSVSCompositionVersion>15.8.117</MSVSCompositionVersion>
    <MSVSIntellisenseVersion>15.5.27130</MSVSIntellisenseVersion>
    <MSVSTextVersion>15.5.27130</MSVSTextVersion>
    <OokiiDialogsVersion>1.0.0</OokiiDialogsVersion>
    <RoslynVersion>2.10.0</RoslynVersion>
    <SCCompositionVersion>4.6.0-preview5.19224.8</SCCompositionVersion>
  </PropertyGroup>

  <Import Project="$(MSBuildThisFileDirectory)Build\ConvertToNetstandardReferences\ConvertToNetstandardReferences.tasks" Condition=" '$(IsDotNetCore)' == 'true' " />

  <PropertyGroup Condition=" '$(Configuration)' == 'Debug' ">
    <DefineConstants>$(DefineConstants);DEBUG;TRACE</DefineConstants>
  </PropertyGroup>
  <PropertyGroup Condition=" '$(Configuration)' == 'Release' ">
    <DefineConstants>$(DefineConstants);TRACE</DefineConstants>
  </PropertyGroup>

  <!-- .NET Core 3.0 SDK doesn't currently support COMReference: https://github.com/0xd4d/dnSpy/issues/1053 -->
  <PropertyGroup>
    <HasCOMReference>false</HasCOMReference>
    <HasCOMReference Condition=" '$(MSBuildRuntimeType)' != 'Core' ">true</HasCOMReference>
    <DefineConstants Condition=" '$(HasCOMReference)' == 'true' ">$(DefineConstants);HAS_COMREFERENCE</DefineConstants>
  </PropertyGroup>

</Project><|MERGE_RESOLUTION|>--- conflicted
+++ resolved
@@ -18,14 +18,11 @@
     <LangVersion Condition=" $(MSBuildProjectFile.EndsWith('.vbproj')) " >latest</LangVersion>
     <NeutralLanguage>en</NeutralLanguage>
     <AppDesignerFolderContentsVisibleOnlyInShowAllFiles>false</AppDesignerFolderContentsVisibleOnlyInShowAllFiles>
-<<<<<<< HEAD
     <!-- Make sure we don't have to publish each extension to get all their refs -->
     <CopyLocalLockFileAssemblies Condition=" '$(IsDotNetCore)' == 'true' ">true</CopyLocalLockFileAssemblies>
     <!-- If this gets updated, also update appveyor.yml and build.cmd -->
     <DnSpyRuntimeIdentifiers>win-x86;win-x64</DnSpyRuntimeIdentifiers>
-=======
     <SatelliteResourceLanguages>de;es;es-ES;fa;fr;hu;it;pt-PT;ru;tr;uk;zh-CN</SatelliteResourceLanguages>
->>>>>>> 87f8668c
 
     <!-- Update app.config whenever this value changes -->
     <DnSpyAssemblyVersion>6.0.5.0</DnSpyAssemblyVersion>
