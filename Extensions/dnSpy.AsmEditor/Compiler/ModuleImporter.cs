/*
    Copyright (C) 2014-2019 de4dot@gmail.com

    This file is part of dnSpy

    dnSpy is free software: you can redistribute it and/or modify
    it under the terms of the GNU General Public License as published by
    the Free Software Foundation, either version 3 of the License, or
    (at your option) any later version.

    dnSpy is distributed in the hope that it will be useful,
    but WITHOUT ANY WARRANTY; without even the implied warranty of
    MERCHANTABILITY or FITNESS FOR A PARTICULAR PURPOSE.  See the
    GNU General Public License for more details.

    You should have received a copy of the GNU General Public License
    along with dnSpy.  If not, see <http://www.gnu.org/licenses/>.
*/

using System;
using System.Collections.Generic;
using System.Diagnostics;
using System.Linq;
using dnlib.DotNet;
using dnlib.DotNet.Emit;
using dnlib.PE;
using dnSpy.AsmEditor.Event;
using dnSpy.AsmEditor.Field;
using dnSpy.AsmEditor.Method;
using dnSpy.AsmEditor.Properties;
using dnSpy.AsmEditor.Property;
using dnSpy.AsmEditor.Types;
using dnSpy.Contracts.AsmEditor.Compiler;
using dnSpy.Decompiler.Utils;

namespace dnSpy.AsmEditor.Compiler {
	[Serializable]
	sealed class ModuleImporterAbortedException : Exception {
	}

	[Flags]
	enum ModuleImporterOptions {
		None = 0,

		/// <summary>
		/// Module and assembly attributes replace target module and assembly attributes
		/// </summary>
		ReplaceModuleAssemblyAttributes			= 0x00000001,

		/// <summary>
		/// Assembly declared security attributes replace target assembly's declared security attributes
		/// </summary>
		ReplaceAssemblyDeclSecurities			= 0x00000002,

		/// <summary>
		/// All exported types replace the target assembly's exported types
		/// </summary>
		ReplaceExportedTypes					= 0x00000004,
	}

	sealed partial class ModuleImporter {
		const string IM0001 = nameof(IM0001);
		const string IM0002 = nameof(IM0002);
		const string IM0003 = nameof(IM0003);
		const string IM0004 = nameof(IM0004);
		const string IM0005 = nameof(IM0005);
		const string IM0006 = nameof(IM0006);
		const string IM0007 = nameof(IM0007);
		const string IM0008 = nameof(IM0008);
		const string IM0009 = nameof(IM0009);
		const string IM0010 = nameof(IM0010);

		public CompilerDiagnostic[] Diagnostics => diagnostics.ToArray();
		public NewImportedType[] NewNonNestedTypes => newNonNestedImportedTypes.ToArray();
		public MergedImportedType[] MergedNonNestedTypes => nonNestedMergedImportedTypes.Where(a => !a.IsEmpty).ToArray();
		public CustomAttribute[]? NewAssemblyCustomAttributes { get; private set; }
		public DeclSecurity[]? NewAssemblyDeclSecurities { get; private set; }
		public CustomAttribute[]? NewModuleCustomAttributes { get; private set; }
		public ExportedType[]? NewExportedTypes { get; private set; }
		public Version? NewAssemblyVersion { get; private set; }
		public Resource[]? NewResources { get; private set; }

		readonly ModuleDef targetModule;
		readonly IAssemblyResolver assemblyResolver;
		readonly List<CompilerDiagnostic> diagnostics;
		readonly List<NewImportedType> newNonNestedImportedTypes;
		readonly List<MergedImportedType> nonNestedMergedImportedTypes;
		readonly HashSet<TypeDef> newStateMachineTypes;

		ModuleDef sourceModule;
		readonly Dictionary<TypeDef, ImportedType> oldTypeToNewType;
		readonly Dictionary<ITypeDefOrRef, ImportedType> oldTypeRefToNewType;
		readonly Dictionary<MethodDef, MemberInfo<MethodDef>> oldMethodToNewMethod;
		readonly Dictionary<FieldDef, MemberInfo<FieldDef>> oldFieldToNewField;
		readonly Dictionary<PropertyDef, MemberInfo<PropertyDef>> oldPropertyToNewProperty;
		readonly Dictionary<EventDef, MemberInfo<EventDef>> oldEventToNewEvent;
		readonly Dictionary<object, object> bodyDict;
		readonly Dictionary<ImportedType, ExtraImportedTypeData> toExtraData;
		readonly Dictionary<MethodDef, MethodDef> editedMethodsToFix;
		readonly Dictionary<FieldDef, FieldDef> editedFieldsToFix;
		readonly Dictionary<PropertyDef, PropertyDef> editedPropertiesToFix;
		readonly Dictionary<EventDef, EventDef> editedEventsToFix;
		Dictionary<TypeDef, TypeDef>? originalTypes;
		readonly HashSet<MethodDef> usedMethods;
		readonly HashSet<object> isStub;
		ImportSigComparerOptions? importSigComparerOptions;

		Dictionary<TypeDef, TypeDef> OriginalTypes {
			get {
				if (originalTypes is null) {
					originalTypes = new Dictionary<TypeDef, TypeDef>(new TypeEqualityComparer(SigComparerOptions.DontCompareTypeScope));
					foreach (var t in targetModule.GetTypes())
						originalTypes[t] = t;
				}
				return originalTypes;
			}
		}

		readonly struct MemberInfo<T> where T : IMemberDef {
			public T TargetMember { get; }
			public T EditedMember { get; }
			public MemberInfo(T targetMember, T editedMember) {
				TargetMember = targetMember;
				EditedMember = editedMember;
			}
		}

		readonly struct ExtraImportedTypeData {
			/// <summary>
			/// New type in temporary module created by the compiler
			/// </summary>
			public TypeDef CompiledType { get; }
			public ExtraImportedTypeData(TypeDef compiledType) => CompiledType = compiledType;
		}

		const SigComparerOptions SIG_COMPARER_BASE_OPTIONS = SigComparerOptions.IgnoreModifiers;
		const SigComparerOptions SIG_COMPARER_OPTIONS = SIG_COMPARER_BASE_OPTIONS | SigComparerOptions.TypeRefCanReferenceGlobalType | SigComparerOptions.PrivateScopeIsComparable;

		public ModuleImporter(ModuleDef targetModule, IAssemblyResolver assemblyResolver) {
			sourceModule = null!;
			this.targetModule = targetModule ?? throw new ArgumentNullException(nameof(targetModule));
			this.assemblyResolver = assemblyResolver ?? throw new ArgumentNullException(nameof(assemblyResolver));
			diagnostics = new List<CompilerDiagnostic>();
			newNonNestedImportedTypes = new List<NewImportedType>();
			nonNestedMergedImportedTypes = new List<MergedImportedType>();
			newStateMachineTypes = new HashSet<TypeDef>();
			oldTypeToNewType = new Dictionary<TypeDef, ImportedType>();
			oldTypeRefToNewType = new Dictionary<ITypeDefOrRef, ImportedType>(TypeEqualityComparer.Instance);
			oldMethodToNewMethod = new Dictionary<MethodDef, MemberInfo<MethodDef>>();
			oldFieldToNewField = new Dictionary<FieldDef, MemberInfo<FieldDef>>();
			oldPropertyToNewProperty = new Dictionary<PropertyDef, MemberInfo<PropertyDef>>();
			oldEventToNewEvent = new Dictionary<EventDef, MemberInfo<EventDef>>();
			bodyDict = new Dictionary<object, object>();
			toExtraData = new Dictionary<ImportedType, ExtraImportedTypeData>();
			editedMethodsToFix = new Dictionary<MethodDef, MethodDef>();
			editedFieldsToFix = new Dictionary<FieldDef, FieldDef>();
			editedPropertiesToFix = new Dictionary<PropertyDef, PropertyDef>();
			editedEventsToFix = new Dictionary<EventDef, EventDef>();
			usedMethods = new HashSet<MethodDef>();
			isStub = new HashSet<object>();
		}

		void AddError(string id, string msg) => diagnostics.Add(new CompilerDiagnostic(CompilerDiagnosticSeverity.Error, msg, id, null, null, null));

		void AddErrorThrow(string id, string msg) {
			AddError(id, msg);
			throw new ModuleImporterAbortedException();
		}

		ModuleDefMD LoadModule(byte[] rawGeneratedModule, DebugFileResult debugFile) {
			var opts = new ModuleCreationOptions();
			opts.TryToLoadPdbFromDisk = false;
			opts.Context = new ModuleContext(assemblyResolver, new Resolver(assemblyResolver));

			switch (debugFile.Format) {
			case DebugFileFormat.None:
				break;

			case DebugFileFormat.Pdb:
			case DebugFileFormat.PortablePdb:
				opts.PdbFileOrData = debugFile.RawFile;
				break;

			case DebugFileFormat.Embedded:
				opts.TryToLoadPdbFromDisk = true;
				break;

			default:
				Debug.Fail($"Unknown debug file format: {debugFile.Format}");
				break;
			}

			var module = ModuleDefMD.Load(rawGeneratedModule, opts);
			if (module.Assembly is null && targetModule.Assembly is AssemblyDef targetAsm) {
				var asm = new AssemblyDefUser(targetAsm.Name, targetAsm.Version, targetAsm.PublicKey, targetAsm.Culture);
				asm.Attributes = targetAsm.Attributes;
				asm.HashAlgorithm = targetAsm.HashAlgorithm;
				asm.Modules.Add(module);
			}
			return module;
		}

		static void RemoveDuplicates(List<CustomAttribute> attributes, string fullName) {
			bool found = false;
			for (int i = 0; i < attributes.Count; i++) {
				var ca = attributes[i];
				if (ca.TypeFullName != fullName)
					continue;
				if (!found) {
					found = true;
					continue;
				}
				attributes.RemoveAt(i);
				i--;
			}
		}

		static void RemoveDuplicateSecurityPermissionAttributes(List<DeclSecurity> secAttrs) {
			foreach (var declSec in secAttrs) {
				if (declSec.Action != SecurityAction.RequestMinimum)
					continue;
				bool found = false;
				var list = declSec.SecurityAttributes;
				for (int i = 0; i < list.Count; i++) {
					var ca = list[i];
					if (ca.TypeFullName != "System.Security.Permissions.SecurityPermissionAttribute")
						continue;
					if (!found) {
						found = true;
						continue;
					}
					list.RemoveAt(i);
					i--;
				}
			}
		}

		void InitializeTypesAndMethods() {
			// Step 1: Initialize all definitions
			InitializeTypesStep1(oldTypeToNewType.Values.OfType<NewImportedType>());
			InitializeTypesStep1(oldTypeToNewType.Values.OfType<MergedImportedType>());

			// Step 2: import the rest, which depend on defs having been initialized,
			// eg. ca.Constructor could be a MethodDef
			InitializeTypesStep2(oldTypeToNewType.Values.OfType<NewImportedType>());
			InitializeTypesStep2(oldTypeToNewType.Values.OfType<MergedImportedType>());

			InitializeTypesMethods(oldTypeToNewType.Values.OfType<NewImportedType>());
			InitializeTypesMethods(oldTypeToNewType.Values.OfType<MergedImportedType>());

			UpdateEditedMethods();
			foreach (var kv in editedFieldsToFix) {
				var importedType = (MergedImportedType)oldTypeToNewType[kv.Key.DeclaringType];
				var info = oldFieldToNewField[kv.Key];
				Debug.Assert(info.TargetMember.Module == targetModule);
				importedType.EditedFields.Add(new EditedField(info.TargetMember, CreateFieldDefOptions(info.EditedMember, info.TargetMember)));
			}
			foreach (var kv in editedPropertiesToFix) {
				var importedType = (MergedImportedType)oldTypeToNewType[kv.Key.DeclaringType];
				var info = oldPropertyToNewProperty[kv.Key];
				Debug.Assert(info.TargetMember.Module == targetModule);
				importedType.EditedProperties.Add(new EditedProperty(info.TargetMember, CreatePropertyDefOptions(info.EditedMember)));
			}
			foreach (var kv in editedEventsToFix) {
				var importedType = (MergedImportedType)oldTypeToNewType[kv.Key.DeclaringType];
				var info = oldEventToNewEvent[kv.Key];
				Debug.Assert(info.TargetMember.Module == targetModule);
				importedType.EditedEvents.Add(new EditedEvent(info.TargetMember, CreateEventDefOptions(info.EditedMember)));
			}
		}

		void ImportResources() {
			var newResources = new List<Resource>(sourceModule.Resources.Count);
			foreach (var resource in sourceModule.Resources) {
				var newResource = Import(resource);
				if (newResource is null)
					continue;
				newResources.Add(newResource);
			}

			//TODO: Need to rename some resources if the owner type has been renamed, this also
			//		requires fixing strings in method bodies.

			NewResources = newResources.ToArray();
		}

		Resource? Import(Resource resource) {
			if (resource is EmbeddedResource er)
				return Import(er);

			if (resource is AssemblyLinkedResource alr)
				return Import(alr);

			if (resource is LinkedResource lr)
				return Import(lr);

			Debug.Fail($"Unknown resource type: {resource?.GetType()}");
			return null;
		}

		EmbeddedResource Import(EmbeddedResource resource) =>
			new EmbeddedResource(resource.Name, resource.CreateReader().ToArray(), resource.Attributes);

		AssemblyLinkedResource Import(AssemblyLinkedResource resource) =>
			new AssemblyLinkedResource(resource.Name, resource.Assembly?.ToAssemblyRef(), resource.Attributes);

		LinkedResource Import(LinkedResource resource) =>
			new LinkedResource(resource.Name, Import(resource.File), resource.Attributes) { Hash = resource.Hash };

		FileDef Import(FileDef file) {
			var createdFile = targetModule.UpdateRowId(new FileDefUser(file.Name, file.Flags, file.HashValue));
			ImportCustomAttributes(createdFile, file);
			return createdFile;
		}

		void AddNewOrMergedNonNestedType(TypeDef sourceType) {
			Debug.Assert(!sourceType.IsGlobalModuleType);
			Debug.Assert(sourceType.DeclaringType is null);

			TypeDef? targetType;
			bool merge = false;
			bool hasTargetType = OriginalTypes.TryGetValue(sourceType, out targetType);

			// VB embeds the used core types. Merge all of them
			if (HasVBEmbeddedAttribute(sourceType))
				merge |= hasTargetType && HasVBEmbeddedAttribute(targetType);

			// C# embeds some attributes if the target framework doesn't have them (Eg. IsByRefLikeAttribute, IsReadOnlyAttribute)
			if (HasCodeAnalysisEmbeddedAttribute(sourceType))
				merge |= hasTargetType && HasCodeAnalysisEmbeddedAttribute(targetType);

			// Merge all embedded COM types
			if (TIAHelper.IsTypeDefEquivalent(sourceType) && hasTargetType)
				merge |= new SigComparer().Equals(sourceType, targetType);

			if (merge)
				nonNestedMergedImportedTypes.Add(MergeEditedTypes(sourceType, targetType!));
			else
				newNonNestedImportedTypes.Add(CreateNewImportedType(sourceType, targetModule.Types));
		}

		static bool HasVBEmbeddedAttribute(TypeDef type) {
			var ca = type.CustomAttributes.Find("Microsoft.VisualBasic.Embedded");
			// The attribute should also be embedded, so make sure the ctor is a MethodDef
			return ca?.Constructor is MethodDef;
		}

		static bool HasCodeAnalysisEmbeddedAttribute(TypeDef type) {
			var ca = type.CustomAttributes.Find("Microsoft.CodeAnalysis.EmbeddedAttribute");
			// The attribute should also be embedded, so make sure the ctor is a MethodDef
			return ca?.Constructor is MethodDef;
		}

		/// <summary>
		/// Imports everything into the target module. All global members are merged and possibly renamed.
		/// All non-nested types are renamed if a type with the same name exists in the target module.
		/// </summary>
		/// <param name="rawGeneratedModule">Raw bytes of compiled assembly</param>
		/// <param name="debugFile">Debug file</param>
		/// <param name="options">Options</param>
		public void Import(byte[] rawGeneratedModule, DebugFileResult debugFile, ModuleImporterOptions options) {
			SetSourceModule(LoadModule(rawGeneratedModule, debugFile));

			AddGlobalTypeMembers(sourceModule.GlobalType);
			foreach (var type in sourceModule.Types) {
				if (type.IsGlobalModuleType)
					continue;
				AddNewOrMergedNonNestedType(type);
			}
			InitializeTypesAndMethods();

			if ((options & ModuleImporterOptions.ReplaceModuleAssemblyAttributes) != 0) {
				var attributes = new List<CustomAttribute>();
				ImportCustomAttributes(attributes, sourceModule);
				// The compiler adds [UnverifiableCode] causing a duplicate attribute
				RemoveDuplicates(attributes, "System.Security.UnverifiableCodeAttribute");
				NewModuleCustomAttributes = attributes.ToArray();
				var asm = sourceModule.Assembly;
				if (!(asm is null)) {
					NewAssemblyVersion = asm.Version;
					attributes.Clear();
					ImportCustomAttributes(attributes, asm);
					NewAssemblyCustomAttributes = attributes.ToArray();
				}
			}

			if ((options & ModuleImporterOptions.ReplaceAssemblyDeclSecurities) != 0) {
				var asm = sourceModule.Assembly;
				if (!(asm is null)) {
					var declSecs = new List<DeclSecurity>();
					ImportDeclSecurities(declSecs, asm);
					// The C# compiler always adds this security attribute:
					//	SecurityPermission(SecurityAction.RequestMinimum, SkipVerification = true)
					RemoveDuplicateSecurityPermissionAttributes(declSecs);
					NewAssemblyDeclSecurities = declSecs.ToArray();
				}
			}

			if ((options & ModuleImporterOptions.ReplaceExportedTypes) != 0) {
				var exportedTypes = new List<ExportedType>();
				ImportExportedTypes(exportedTypes);
				NewExportedTypes = exportedTypes.ToArray();
			}

			ImportResources();
			SetSourceModule(null);
		}

		/// <summary>
		/// Imports all new types and methods. Members that only exist in <paramref name="targetType"/>
		/// are considered deleted. Members that exist in both types are merged.
		/// </summary>
		/// <param name="rawGeneratedModule">Raw bytes of compiled assembly</param>
		/// <param name="debugFile">Debug file</param>
		/// <param name="targetType">Original type that was edited</param>
		public void Import(byte[] rawGeneratedModule, DebugFileResult debugFile, TypeDef targetType) {
			if (targetType.Module != targetModule)
				throw new InvalidOperationException();
			if (!(targetType.DeclaringType is null))
				throw new ArgumentException("Type must not be nested");
			SetSourceModule(LoadModule(rawGeneratedModule, debugFile));

			var newType = FindSourceType(targetType);
			if (!(newType.DeclaringType is null))
				throw new ArgumentException("Type must not be nested");
			RenamePropEventAccessors(newType, targetType);

			if (!newType.IsGlobalModuleType)
				AddGlobalTypeMembers(sourceModule.GlobalType);
			foreach (var type in sourceModule.Types) {
				if (type.IsGlobalModuleType)
					continue;
				if (type == newType)
					continue;
				AddNewOrMergedNonNestedType(type);
			}
			nonNestedMergedImportedTypes.Add(MergeEditedTypes(newType, targetType));
			InitializeTypesAndMethods();

			ImportResources();
			SetSourceModule(null);
		}

		TypeDef FindSourceType(TypeDef targetType) {
			var newType = sourceModule.Find(targetType.Module.Import(targetType));
			if (!(newType is null))
				return newType;

			AddErrorThrow(IM0010, string.Format(dnSpy_AsmEditor_Resources.ERR_IM_CouldNotFindEditedType, targetType));
			throw new InvalidOperationException();
		}

		/// <summary>
		/// Imports all new types and members. Nothing is removed.
		/// </summary>
		/// <param name="rawGeneratedModule">Raw bytes of compiled assembly</param>
		/// <param name="debugFile">Debug file</param>
		/// <param name="targetType">Original type that was edited</param>
		public void ImportNewMembers(byte[] rawGeneratedModule, DebugFileResult debugFile, TypeDef targetType) {
			if (targetType.Module != targetModule)
				throw new InvalidOperationException();
			if (!(targetType.DeclaringType is null))
				throw new ArgumentException("Type must not be nested");
			SetSourceModule(LoadModule(rawGeneratedModule, debugFile));

			var newType = FindSourceType(targetType);
			if (!(newType.DeclaringType is null))
				throw new ArgumentException("Type must not be nested");
			RenamePropEventAccessors(newType, targetType);

			if (!newType.IsGlobalModuleType)
				AddGlobalTypeMembers(sourceModule.GlobalType);
			foreach (var type in sourceModule.Types) {
				if (type.IsGlobalModuleType)
					continue;
				if (type == newType)
					continue;
				AddNewOrMergedNonNestedType(type);
			}
			nonNestedMergedImportedTypes.Add(AddMergedType(newType, targetType));
			InitializeTypesAndMethods();

			ImportResources();
			SetSourceModule(null);
		}

		readonly struct ExistingMember<T> where T : IMemberDef {
			/// <summary>Compiled member</summary>
			public T CompiledMember { get; }
			/// <summary>Original member that exists in the target module</summary>
			public T TargetMember { get; }
			public ExistingMember(T compiledMember, T targetMember) {
				CompiledMember = compiledMember;
				TargetMember = targetMember;
			}
		}

		abstract class MemberDiff<T> : IEqualityComparer<T> where T : IMemberDef {
			public List<T> Deleted { get; } = new List<T>();
			public List<T> New { get; } = new List<T>();
			public List<ExistingMember<T>> Existing { get; } = new List<ExistingMember<T>>();

			public void Initialize(TypeDef newType, TypeDef targetType, MergedImportedType mergedImportedType) {
				var newMembersDict = new Dictionary<T, T>(this);
				var targetMembersDict = new Dictionary<T, T>(this);
				foreach (var m in GetMembers(newType))
					newMembersDict[m] = m;
				foreach (var m in GetMembers(targetType))
					targetMembersDict[m] = m;
				if (newMembersDict.Count != GetMembers(newType).Count)
					throw new InvalidOperationException();
				if (targetMembersDict.Count != GetMembers(targetType).Count)
					throw new InvalidOperationException();

				foreach (var newMember in GetMembers(newType)) {
					if (targetMembersDict.TryGetValue(newMember, out var targetMember))
						Existing.Add(new ExistingMember<T>(newMember, targetMember));
					else
						New.Add(newMember);
				}

				Deleted.AddRange(targetMembersDict.Keys.Where(a => !newMembersDict.ContainsKey(a)));
			}
			protected abstract IList<T> GetMembers(TypeDef type);
			public abstract bool Equals(T x, T y);
			public abstract int GetHashCode(T obj);
		}

		sealed class FieldMemberDiff : MemberDiff<FieldDef> {
			readonly ImportFieldEqualityComparer comparer;
			public FieldMemberDiff(ImportSigComparerOptions importSigComparerOptions, ModuleDef targetModule) => comparer = new ImportFieldEqualityComparer(new ImportSigComparer(importSigComparerOptions, SIG_COMPARER_OPTIONS, targetModule));
			protected override IList<FieldDef> GetMembers(TypeDef type) => type.Fields;
			public override bool Equals(FieldDef x, FieldDef y) => comparer.Equals(x, y);
			public override int GetHashCode(FieldDef obj) => comparer.GetHashCode(obj);
		}

		sealed class MethodMemberDiff : MemberDiff<MethodDef> {
			readonly ImportMethodEqualityComparer comparer;
			public MethodMemberDiff(ImportSigComparerOptions importSigComparerOptions, ModuleDef targetModule) => comparer = new ImportMethodEqualityComparer(new ImportSigComparer(importSigComparerOptions, SIG_COMPARER_OPTIONS, targetModule));
			protected override IList<MethodDef> GetMembers(TypeDef type) => type.Methods;
			public override bool Equals(MethodDef x, MethodDef y) => comparer.Equals(x, y);
			public override int GetHashCode(MethodDef obj) => comparer.GetHashCode(obj);
		}

		sealed class PropertyMemberDiff : MemberDiff<PropertyDef> {
			readonly ImportPropertyEqualityComparer comparer;
			public PropertyMemberDiff(ImportSigComparerOptions importSigComparerOptions, ModuleDef targetModule) => comparer = new ImportPropertyEqualityComparer(new ImportSigComparer(importSigComparerOptions, SIG_COMPARER_OPTIONS, targetModule));
			protected override IList<PropertyDef> GetMembers(TypeDef type) => type.Properties;
			public override bool Equals(PropertyDef x, PropertyDef y) => comparer.Equals(x, y);
			public override int GetHashCode(PropertyDef obj) => comparer.GetHashCode(obj);
		}

		sealed class EventMemberDiff : MemberDiff<EventDef> {
			readonly ImportEventEqualityComparer comparer;
			public EventMemberDiff(ImportSigComparerOptions importSigComparerOptions, ModuleDef targetModule) => comparer = new ImportEventEqualityComparer(new ImportSigComparer(importSigComparerOptions, SIG_COMPARER_OPTIONS, targetModule));
			protected override IList<EventDef> GetMembers(TypeDef type) => type.Events;
			public override bool Equals(EventDef x, EventDef y) => comparer.Equals(x, y);
			public override int GetHashCode(EventDef obj) => comparer.GetHashCode(obj);
		}

		MergedImportedType MergeEditedTypes(TypeDef newType, TypeDef targetType) {
			var mergedImportedType = AddMergedImportedType(newType, targetType, MergeKind.Edit);

			InitializeNewStateMachineTypes(newType);

			Debug.Assert(!(importSigComparerOptions is null));
			var fieldDiff = new FieldMemberDiff(importSigComparerOptions, targetModule);
			fieldDiff.Initialize(newType, targetType, mergedImportedType);
			var methodDiff = new MethodMemberDiff(importSigComparerOptions, targetModule);
			methodDiff.Initialize(newType, targetType, mergedImportedType);
			var propertyDiff = new PropertyMemberDiff(importSigComparerOptions, targetModule);
			propertyDiff.Initialize(newType, targetType, mergedImportedType);
			var eventDiff = new EventMemberDiff(importSigComparerOptions, targetModule);
			eventDiff.Initialize(newType, targetType, mergedImportedType);

			mergedImportedType.DeletedFields.AddRange(fieldDiff.Deleted);
			mergedImportedType.DeletedMethods.AddRange(methodDiff.Deleted);
			mergedImportedType.DeletedProperties.AddRange(propertyDiff.Deleted);
			mergedImportedType.DeletedEvents.AddRange(eventDiff.Deleted);

			foreach (var info in fieldDiff.Existing)
				editedFieldsToFix.Add(info.CompiledMember, info.TargetMember);
			foreach (var info in methodDiff.Existing)
				editedMethodsToFix.Add(info.CompiledMember, info.TargetMember);
			foreach (var info in propertyDiff.Existing)
				editedPropertiesToFix.Add(info.CompiledMember, info.TargetMember);
			foreach (var info in eventDiff.Existing)
				editedEventsToFix.Add(info.CompiledMember, info.TargetMember);

			var typeComparer = new TypeEqualityComparer(SigComparerOptions.DontCompareTypeScope);
			var newNestedTypesDict = new Dictionary<TypeDef, TypeDef>(typeComparer);
			var targetTypesDict = new Dictionary<TypeDef, TypeDef>(typeComparer);
			foreach (var t in newType.NestedTypes)
				newNestedTypesDict[t] = t;
			foreach (var t in targetType.NestedTypes)
				targetTypesDict[t] = t;
			if (newNestedTypesDict.Count != newType.NestedTypes.Count)
				throw new InvalidOperationException();
			if (targetTypesDict.Count != targetType.NestedTypes.Count)
				throw new InvalidOperationException();

			var existingTypes = new List<ExistingMember<TypeDef>>();
			var newNestedTypes = new List<TypeDef>();
			var stateMachineTypes = new List<TypeDef>();

			foreach (var nestedType in newType.NestedTypes) {
				bool canAdd = true;

				// If it's a state machine type, always create a new one.
				if (newStateMachineTypes.Contains(nestedType)) {
					stateMachineTypes.Add(nestedType);
					canAdd = false;
				}

				if (targetTypesDict.TryGetValue(nestedType, out var targetNestedType)) {
					existingTypes.Add(new ExistingMember<TypeDef>(nestedType, targetNestedType));
					canAdd = false;
				}

				if (canAdd)
					newNestedTypes.Add(nestedType);
			}

			mergedImportedType.DeletedNestedTypes.AddRange(targetTypesDict.Keys.Where(a => !newNestedTypesDict.ContainsKey(a)));

			var usedTypeNames = new UsedTypeNames();
			foreach (var existing in existingTypes) {
				usedTypeNames.Add(existing.CompiledMember);
				if (!newStateMachineTypes.Contains(existing.CompiledMember))
					mergedImportedType.NewOrExistingNestedTypes.Add(MergeEditedTypes(existing.CompiledMember, existing.TargetMember));
			}

			foreach (var newNestedType in newNestedTypes)
				mergedImportedType.NewOrExistingNestedTypes.Add(CreateNewImportedType(newNestedType, usedTypeNames));
			foreach (var smType in stateMachineTypes)
				mergedImportedType.NewOrExistingNestedTypes.Add(CreateNewImportedType(smType, usedTypeNames));

			return mergedImportedType;
		}

		void InitializeNewStateMachineTypes(TypeDef compiledType) {
			foreach (var method in compiledType.Methods) {
				var smType = StateMachineHelpers.GetStateMachineType(method);
				if (!(smType is null)) {
					Debug.Assert(!newStateMachineTypes.Contains(smType), "Two or more methods share the same state machine type");
					newStateMachineTypes.Add(smType);
				}
			}
		}

		/// <summary>
		/// Imports all new types and methods (compiler generated or created by the user). All new types and members
		/// in the global type are added to the target's global type. All duplicates are renamed.
		/// All removed classes and members in the edited method's type or it's declaring type etc are kept. All
		/// new types and members are added to the target module. Nothing needs to be renamed because a member that
		/// exists in both modules is assumed to be the original member stub.
		/// All the instructions in the edited method are imported, and its impl attributes. Nothing else is imported.
		/// </summary>
		/// <param name="rawGeneratedModule">Raw bytes of compiled assembly</param>
		/// <param name="debugFile">Debug file</param>
		/// <param name="targetMethod">Original method that was edited</param>
		public void Import(byte[] rawGeneratedModule, DebugFileResult debugFile, MethodDef targetMethod) {
			if (targetMethod.Module != targetModule)
				throw new InvalidOperationException();
			SetSourceModule(LoadModule(rawGeneratedModule, debugFile));

			var newMethod = FindSourceMethod(targetMethod);
			var newMethodNonNestedDeclType = newMethod.DeclaringType;
			while (!(newMethodNonNestedDeclType.DeclaringType is null))
				newMethodNonNestedDeclType = newMethodNonNestedDeclType.DeclaringType;
			RenamePropEventAccessors(newMethod.DeclaringType, targetMethod.DeclaringType);

			AddEditedMethod(newMethod, targetMethod);
			if (!newMethodNonNestedDeclType.IsGlobalModuleType)
				AddGlobalTypeMembers(sourceModule.GlobalType);
			foreach (var type in sourceModule.Types) {
				if (type.IsGlobalModuleType)
					continue;
				if (type == newMethodNonNestedDeclType)
					continue;
				AddNewOrMergedNonNestedType(type);
			}
			InitializeTypesAndMethods();

			ImportResources();
			SetSourceModule(null);
		}

		// A getter in the original module could have a different name than usual, eg. prop='Prop' but getter = 'random_name'.
		// The C# compiler will call get_Prop, so rename get_Prop to the original name ('random_name')
		void RenamePropEventAccessors(TypeDef newType, TypeDef targetType) {
			for (;;) {
				if (newType.DeclaringType is null && targetType.DeclaringType is null)
					break;
				newType = newType.DeclaringType ?? throw new InvalidOperationException();
				targetType = targetType.DeclaringType ?? throw new InvalidOperationException();
			}

			var sigComparer = new ImportSigComparer(importSigComparerOptions!, SIG_COMPARER_OPTIONS | SigComparerOptions.CompareDeclaringTypes, targetModule);
			var propComparer = new ImportPropertyEqualityComparer(sigComparer);
			var eventComparer = new ImportEventEqualityComparer(sigComparer);
			var targetProps = new Dictionary<PropertyDef, PropertyDef>(propComparer);
			var targetEvents = new Dictionary<EventDef, EventDef>(eventComparer);
			foreach (var t in GetTypes(targetType)) {
				foreach (var p in t.Properties)
					targetProps[p] = p;
				foreach (var e in t.Events)
					targetEvents[e] = e;
			}
			foreach (var t in GetTypes(newType)) {
				foreach (var p in t.Properties) {
					if (targetProps.TryGetValue(p, out var origProp)) {
						Rename(p.GetMethod, origProp.GetMethod);
						Rename(p.SetMethod, origProp.SetMethod);
					}
				}
				foreach (var e in t.Events) {
					if (targetEvents.TryGetValue(e, out var origEvent)) {
						Rename(e.AddMethod, origEvent.AddMethod);
						Rename(e.InvokeMethod, origEvent.InvokeMethod);
						Rename(e.RemoveMethod, origEvent.RemoveMethod);
					}
				}
			}
		}

		static void Rename(MethodDef newMethod, MethodDef targetMethod) {
			if (newMethod is null || targetMethod is null)
				return;
			newMethod.Name = targetMethod.Name;
		}

		static IEnumerable<TypeDef> GetTypes(TypeDef type) {
			yield return type;
			foreach (var t in type.GetTypes())
				yield return t;
		}

		static UTF8String GetMethodName(MethodDef method) {
			foreach (var p in method.DeclaringType.Properties) {
				if (p.GetMethod == method)
					return "get_" + p.Name;
				if (p.SetMethod == method)
					return "set_" + p.Name;
			}
			foreach (var e in method.DeclaringType.Events) {
				if (e.AddMethod == method)
					return "add_" + e.Name;
				if (e.RemoveMethod == method)
					return "remove_" + e.Name;
				if (e.InvokeMethod == method)
					return "raise_" + e.Name;
			}
			return method.Name;
		}

		MethodDef FindSourceMethod(MethodDef targetMethod) {
			var newType = sourceModule.Find(targetMethod.Module.Import(targetMethod.DeclaringType));
			if (newType is null)
				AddErrorThrow(IM0001, string.Format(dnSpy_AsmEditor_Resources.ERR_IM_CouldNotFindMethodType, targetMethod.DeclaringType));

			// Don't check type scopes or we won't be able to find methods with edited nested types.
			const SigComparerOptions comparerFlags = SIG_COMPARER_OPTIONS | SigComparerOptions.DontCompareTypeScope;

			var newMethod = newType!.FindMethod(GetMethodName(targetMethod), targetMethod.MethodSig, comparerFlags, targetMethod.Module);
			if (!(newMethod is null))
				return newMethod;

			if (targetMethod.Overrides.Count != 0) {
				var targetOverriddenMethod = targetMethod.Overrides[0].MethodDeclaration;
				var comparer = new SigComparer(comparerFlags, targetModule);
				foreach (var method in newType.Methods) {
					foreach (var o in method.Overrides) {
						if (!comparer.Equals(o.MethodDeclaration, targetOverriddenMethod))
							continue;
						if (!comparer.Equals(o.MethodDeclaration.DeclaringType, targetOverriddenMethod.DeclaringType))
							continue;
						return method;
					}
				}
			}

			AddErrorThrow(IM0002, string.Format(dnSpy_AsmEditor_Resources.ERR_IM_CouldNotFindEditedMethod, targetMethod));
			throw new InvalidOperationException();
		}

		void SetSourceModule(ModuleDef? newSourceModule) {
			sourceModule = newSourceModule!;
			importSigComparerOptions = newSourceModule is null ? null : new ImportSigComparerOptions(newSourceModule, targetModule);
		}

		FieldDefOptions CreateFieldDefOptions(FieldDef newField, FieldDef targetField) =>
			new FieldDefOptions(newField);

		PropertyDefOptions CreatePropertyDefOptions(PropertyDef newProperty) =>
			new PropertyDefOptions(newProperty);

		EventDefOptions CreateEventDefOptions(EventDef newEvent) =>
			new EventDefOptions(newEvent);

		MethodDefOptions CreateMethodDefOptions(MethodDef newMethod, MethodDef targetMethod) {
			var options = new MethodDefOptions(newMethod);
			options.ParamDefs.Clear();
			options.ParamDefs.AddRange(newMethod.ParamDefs.Select(a => Clone(a)!));
			options.GenericParameters.Clear();
			options.GenericParameters.AddRange(newMethod.GenericParameters.Select(a => Clone(a)!));
			return options;
		}

		ParamDef? Clone(ParamDef paramDef) {
			if (paramDef is null)
				return null;
			var importedParamDef = new ParamDefUser(paramDef.Name, paramDef.Sequence, paramDef.Attributes);
			importedParamDef.Rid = paramDef.Rid;
			importedParamDef.CustomAttributes.AddRange(paramDef.CustomAttributes);
			importedParamDef.MarshalType = paramDef.MarshalType;
			importedParamDef.Constant = paramDef.Constant;
			return importedParamDef;
		}

		GenericParam? Clone(GenericParam gp) {
			if (gp is null)
				return null;
			var importedGenericParam = new GenericParamUser(gp.Number, gp.Flags, gp.Name);
			importedGenericParam.Rid = gp.Rid;
			importedGenericParam.CustomAttributes.AddRange(gp.CustomAttributes);
			importedGenericParam.Kind = gp.Kind;
			foreach (var gpc in gp.GenericParamConstraints)
				importedGenericParam.GenericParamConstraints.Add(Clone(gpc));
			return importedGenericParam;
		}

		GenericParamConstraint? Clone(GenericParamConstraint gpc) {
			if (gpc is null)
				return null;
			var importedGenericParamConstraint = new GenericParamConstraintUser(gpc.Constraint);
			importedGenericParamConstraint.Rid = gpc.Rid;
			importedGenericParamConstraint.CustomAttributes.AddRange(gpc.CustomAttributes);
			return importedGenericParamConstraint;
		}

		void UpdateEditedMethods() {
			foreach (var kv in editedMethodsToFix) {
				var newMethod = kv.Key;
				var info = oldMethodToNewMethod[newMethod];
				Debug.Assert(info.TargetMember.Module == targetModule);
				Debug.Assert(info.TargetMember == kv.Value);

				var importedType = (MergedImportedType)oldTypeToNewType[newMethod.DeclaringType];
				var methodDefOptions = CreateMethodDefOptions(info.EditedMember, info.TargetMember);
				importedType.EditedMethods.Add(new EditedMethod(info.TargetMember, info.EditedMember.Body, methodDefOptions));
			}
		}

		void AddEditedMethod(MethodDef newMethod, MethodDef targetMethod) {
			var newBaseType = newMethod.DeclaringType;
			var targetBaseType = targetMethod.DeclaringType;
			while (!(newBaseType.DeclaringType is null)) {
				if (targetBaseType is null)
					throw new InvalidOperationException();
				newBaseType = newBaseType.DeclaringType;
				targetBaseType = targetBaseType.DeclaringType;
			}
			if (targetBaseType is null || !(targetBaseType.DeclaringType is null))
				throw new InvalidOperationException();

			var newStateMachineType = StateMachineHelpers.GetStateMachineType(newMethod);
			if (!(newStateMachineType is null))
				newStateMachineTypes.Add(newStateMachineType);
			nonNestedMergedImportedTypes.Add(AddMergedType(newBaseType, targetBaseType));
			editedMethodsToFix.Add(newMethod, targetMethod);
		}

		MergedImportedType AddMergedType(TypeDef newType, TypeDef targetType) {
			var importedType = AddMergedImportedType(newType, targetType, MergeKind.Merge);

			if (newType.NestedTypes.Count != 0 || targetType.NestedTypes.Count != 0) {
				var typeComparer = new TypeEqualityComparer(SigComparerOptions.DontCompareTypeScope);
				var newTypes = new Dictionary<TypeDef, TypeDef>(typeComparer);
				var targetTypes = new Dictionary<TypeDef, TypeDef>(typeComparer);
				foreach (var t in newType.NestedTypes)
					newTypes[t] = t;
				foreach (var t in targetType.NestedTypes)
					targetTypes[t] = t;
				if (newTypes.Count != newType.NestedTypes.Count)
					throw new InvalidOperationException();
				if (targetTypes.Count != targetType.NestedTypes.Count)
					throw new InvalidOperationException();

				foreach (var nestedTargetType in targetType.NestedTypes) {
					if (newTypes.TryGetValue(nestedTargetType, out var nestedNewType)) {
						// If it's a state machine type, it's a new type
						if (!newStateMachineTypes.Contains(nestedNewType)) {
							targetTypes.Remove(nestedTargetType);
							newTypes.Remove(nestedTargetType);
							if (IsCompilerGenerated(nestedNewType)) {
								var nestedImportedType = CreateNewImportedType(nestedNewType, targetType.NestedTypes);
								importedType.NewOrExistingNestedTypes.Add(nestedImportedType);
							}
							else {
								var nestedImportedType = AddMergedType(nestedNewType, nestedTargetType);
								importedType.NewOrExistingNestedTypes.Add(nestedImportedType);
							}
						}
					}
					else {
						// The user removed the type, or it was a compiler generated type that
						// was never shown in the decompiled code.
					}
				}
				// Whatever's left are types created by the user or the compiler
				var usedTypeNames = new UsedTypeNames(targetTypes.Keys);
				foreach (var newNestedType in newTypes.Values)
					importedType.NewOrExistingNestedTypes.Add(CreateNewImportedType(newNestedType, usedTypeNames));
			}

			return importedType;
		}
 
		static bool IsCompilerGenerated(TypeDef type) {
			if (!type.CustomAttributes.IsDefined("System.Runtime.CompilerServices.CompilerGeneratedAttribute"))
				return false;
			var name = type.Name.String;
			if (name.Length == 0 || name[0] == '<')
				return true;
			if (name.StartsWith("_Closure$__"))
				return true;

			return false;
		}

		void AddGlobalTypeMembers(TypeDef newGlobalType) =>
			nonNestedMergedImportedTypes.Add(MergeTypesRename(newGlobalType, targetModule.GlobalType));

		// Adds every member as a new member. If a member exists in the target type, it's renamed.
		// Nested types aren't merged with existing nested types, they're just renamed.
		MergedImportedType MergeTypesRename(TypeDef newType, TypeDef targetType) {
			var mergedImportedType = AddMergedImportedType(newType, targetType, MergeKind.Rename);
			foreach (var nestedType in newType.NestedTypes) {
				var nestedImportedType = CreateNewImportedType(nestedType, targetType.NestedTypes);
				mergedImportedType.NewOrExistingNestedTypes.Add(nestedImportedType);
			}
			return mergedImportedType;
		}

		static bool IsVirtual(PropertyDef property) => property.GetMethod?.IsVirtual == true || property.SetMethod?.IsVirtual == true;
		static bool IsVirtual(EventDef @event) => @event.AddMethod?.IsVirtual == true || @event.RemoveMethod?.IsVirtual == true || @event.InvokeMethod?.IsVirtual == true;

		void RenameMergedMembers(MergedImportedType mergedType) {
			if (mergedType.MergeKind != MergeKind.Rename)
				throw new InvalidOperationException();
			Debug.Assert(!(importSigComparerOptions is null));
			var existingProps = new HashSet<PropertyDef>(new ImportPropertyEqualityComparer(new ImportSigComparer(importSigComparerOptions, SIG_COMPARER_OPTIONS | SigComparerOptions.DontCompareReturnType, targetModule)));
			var existingMethods = new HashSet<MethodDef>(new ImportMethodEqualityComparer(new ImportSigComparer(importSigComparerOptions, SIG_COMPARER_OPTIONS | SigComparerOptions.DontCompareReturnType, targetModule)));
			var existingEventsFields = new HashSet<string>(StringComparer.Ordinal);
			var suggestedNames = new Dictionary<MethodDef, string>();

			foreach (var p in mergedType.TargetType!.Properties)
				existingProps.Add(p);
			foreach (var e in mergedType.TargetType.Events)
				existingEventsFields.Add(e.Name);
			foreach (var m in mergedType.TargetType.Methods)
				existingMethods.Add(m);
			foreach (var f in mergedType.TargetType.Fields)
				existingEventsFields.Add(f.Name);

			var compiledType = toExtraData[mergedType].CompiledType;
			foreach (var compiledProp in compiledType.Properties) {
				var newProp = oldPropertyToNewProperty[compiledProp].EditedMember;
				if (!existingProps.Contains(newProp))
					continue;

				if (IsVirtual(compiledProp))
					AddError(IM0006, string.Format(dnSpy_AsmEditor_Resources.ERR_IM_RenamingVirtualPropsIsNotSupported, compiledProp));

				var origName = newProp.Name;
				int counter = 0;
				while (existingProps.Contains(newProp))
					newProp.Name = origName + "_" + (counter++).ToString();
				existingProps.Add(newProp);
				if (!(newProp.GetMethod is null))
					suggestedNames[newProp.GetMethod] = "get_" + newProp.Name;
				if (!(newProp.SetMethod is null))
					suggestedNames[newProp.SetMethod] = "set_" + newProp.Name;
			}

			foreach (var compiledEvent in compiledType.Events) {
				var newEvent = oldEventToNewEvent[compiledEvent].EditedMember;
				if (!existingEventsFields.Contains(newEvent.Name))
					continue;

				if (IsVirtual(compiledEvent))
					AddError(IM0007, string.Format(dnSpy_AsmEditor_Resources.ERR_IM_RenamingVirtualEventsIsNotSupported, compiledEvent));

				var origName = newEvent.Name;
				int counter = 0;
				while (existingEventsFields.Contains(newEvent.Name))
					newEvent.Name = origName + "_" + (counter++).ToString();
				existingEventsFields.Add(newEvent.Name);
				if (!(newEvent.AddMethod is null))
					suggestedNames[newEvent.AddMethod] = "add_" + newEvent.Name;
				if (!(newEvent.RemoveMethod is null))
					suggestedNames[newEvent.RemoveMethod] = "remove_" + newEvent.Name;
				if (!(newEvent.InvokeMethod is null))
					suggestedNames[newEvent.InvokeMethod] = "raise_" + newEvent.Name;
			}

			foreach (var compiledMethod in compiledType.Methods) {
				var newMethod = oldMethodToNewMethod[compiledMethod].EditedMember;

				string? suggestedName;
				suggestedNames.TryGetValue(newMethod, out suggestedName);

				if (suggestedName is null && !existingMethods.Contains(newMethod))
					continue;

				if (compiledMethod.IsVirtual)
					AddError(IM0008, string.Format(dnSpy_AsmEditor_Resources.ERR_IM_RenamingVirtualMethodsIsNotSupported, compiledMethod));

				string baseName = suggestedName ?? newMethod.Name;
				int counter = 0;
				newMethod.Name = baseName;
				while (existingMethods.Contains(newMethod))
					newMethod.Name = baseName + "_" + (counter++).ToString();
				existingMethods.Add(newMethod);
			}

			foreach (var compiledField in compiledType.Fields) {
				var newField = oldFieldToNewField[compiledField].EditedMember;
				if (!existingEventsFields.Contains(newField.Name))
					continue;

				var origName = newField.Name;
				int counter = 0;
				while (existingEventsFields.Contains(newField.Name))
					newField.Name = origName + "_" + (counter++).ToString();
				existingEventsFields.Add(newField.Name);
			}
		}

		readonly struct TypeName : IEquatable<TypeName> {
			readonly UTF8String ns;
			readonly UTF8String name;

			public TypeName(TypeDef type)
				: this(type.Namespace, type.Name) {
			}

			public TypeName(UTF8String ns, UTF8String name) {
				this.ns = ns ?? UTF8String.Empty;
				this.name = name ?? UTF8String.Empty;
			}

			public bool Equals(TypeName other) =>
				UTF8String.Equals(ns, other.ns) &&
				UTF8String.Equals(name, other.name);

			public override bool Equals(object? obj) => obj is TypeName && Equals((TypeName)obj);

			public override int GetHashCode() =>
				UTF8String.GetHashCode(ns) ^
				UTF8String.GetHashCode(name);

			public override string ToString() {
				if (UTF8String.IsNullOrEmpty(ns))
					return name;
				return ns + "." + name;
			}
		}

		sealed class TypeNames {
			readonly HashSet<TypeName> names;

			public TypeNames() => names = new HashSet<TypeName>();

			public TypeNames(IEnumerable<TypeDef> existingTypes) {
				names = new HashSet<TypeName>();
				foreach (var t in existingTypes)
					names.Add(new TypeName(t.Namespace, t.Name));
			}

			public bool Contains(UTF8String ns, UTF8String name) =>
				names.Contains(new TypeName(ns, name));

			public bool Contains(TypeDef type) =>
				names.Contains(new TypeName(type.Namespace, type.Name));

			public void Add(UTF8String ns, UTF8String name) =>
				names.Add(new TypeName(ns, name));

			public void Add(TypeDef type) =>
				names.Add(new TypeName(type.Namespace, type.Name));
		}

		sealed class UsedTypeNames {
			readonly TypeNames typeNames;

			public UsedTypeNames() => typeNames = new TypeNames();

			public UsedTypeNames(IEnumerable<TypeDef> existingTypes) => typeNames = new TypeNames(existingTypes);

			public UTF8String GetNewName(TypeDef type) {
				var ns = type.Namespace;
				var name = type.Name;
				for (int counter = 0; ; counter++) {
					if (!typeNames.Contains(ns, name))
						break;
					var typeName = type.Name.String;
					int index = typeName.LastIndexOf('`');
					if (index < 0)
						index = typeName.Length;
					name = typeName.Substring(0, index) + "__" + counter.ToString() + typeName.Substring(index);
				}
				typeNames.Add(ns, name);
				return name;
			}

			public void Add(TypeDef type) =>
				typeNames.Add(type);
		}

		NewImportedType CreateNewImportedType(TypeDef newType, IList<TypeDef> existingTypes) =>
			CreateNewImportedType(newType, new UsedTypeNames(existingTypes));

		NewImportedType CreateNewImportedType(TypeDef newType, UsedTypeNames usedTypeNames) {
			var name = usedTypeNames.GetNewName(newType);
			var importedType = AddNewImportedType(newType, name);
			AddNewNestedTypes(newType);
			return importedType;
		}

		void AddNewNestedTypes(TypeDef newType) {
			if (newType.NestedTypes.Count == 0)
				return;
			var stack = new Stack<TypeDef>();
			foreach (var t in newType.NestedTypes)
				stack.Push(t);
			while (stack.Count > 0) {
				var newNestedType = stack.Pop();
				var importedNewNestedType = AddNewImportedType(newNestedType, newNestedType.Name);
				foreach (var t in newNestedType.NestedTypes)
					stack.Push(t);
			}
		}

		MergedImportedType AddMergedImportedType(TypeDef compiledType, TypeDef targetType, MergeKind mergeKind) {
			var importedType = new MergedImportedType(targetType, mergeKind);
			toExtraData.Add(importedType, new ExtraImportedTypeData(compiledType));
			oldTypeToNewType.Add(compiledType, importedType);
			if (!compiledType.IsGlobalModuleType)
				oldTypeRefToNewType.Add(compiledType, importedType);
			return importedType;
		}

		NewImportedType AddNewImportedType(TypeDef type, UTF8String name) {
			var createdType = targetModule.UpdateRowId(new TypeDefUser(type.Namespace, name) { Attributes = type.Attributes });
			var importedType = new NewImportedType(createdType);
			toExtraData.Add(importedType, new ExtraImportedTypeData(type));
			oldTypeToNewType.Add(type, importedType);
			oldTypeRefToNewType.Add(type, importedType);
			return importedType;
		}

		void InitializeTypesStep1(IEnumerable<NewImportedType> importedTypes) {
			foreach (var importedType in importedTypes) {
				var compiledType = toExtraData[importedType].CompiledType;
				foreach (var field in compiledType.Fields)
					Create(field);
				foreach (var method in compiledType.Methods)
					Create(method);
				foreach (var prop in compiledType.Properties)
					Create(prop);
				foreach (var evt in compiledType.Events)
					Create(evt);
			}
		}

		void InitializeTypesStep2(IEnumerable<NewImportedType> importedTypes) {
			foreach (var importedType in importedTypes) {
				var compiledType = toExtraData[importedType].CompiledType;
				importedType.TargetType!.BaseType = Import(compiledType.BaseType);
				ImportCustomAttributes(importedType.TargetType, compiledType);
				ImportDeclSecurities(importedType.TargetType, compiledType);
				importedType.TargetType.ClassLayout = Import(compiledType.ClassLayout);
				foreach (var genericParam in compiledType.GenericParameters)
					importedType.TargetType.GenericParameters.Add(Import(genericParam));
				foreach (var iface in compiledType.Interfaces)
					importedType.TargetType.Interfaces.Add(Import(iface));
				foreach (var nestedType in compiledType.NestedTypes)
					importedType.TargetType.NestedTypes.Add(oldTypeToNewType[nestedType].TargetType);

				foreach (var field in compiledType.Fields)
					importedType.TargetType.Fields.Add(Initialize(field));
				foreach (var method in compiledType.Methods)
					importedType.TargetType.Methods.Add(Initialize(method));
				foreach (var prop in compiledType.Properties)
					importedType.TargetType.Properties.Add(Initialize(prop));
				foreach (var evt in compiledType.Events)
					importedType.TargetType.Events.Add(Initialize(evt));
			}
		}

		// Adds all methods of existing properties and events of a merged type to make sure
		// the methods aren't accidentally used twice. Could happen if the compiler (eg. mcs)
		// doesn't set the PropertyDef.Type's HasThis flag even if it's an instance property.
		// Roslyn will set this flag, so our comparison would fail to match the two (now different)
		// properties. This comparison has since been fixed.
		void AddUsedMethods(ImportedType importedType) {
			foreach (var p in importedType.TargetType!.Properties) {
				foreach (var m in p.GetMethods)
					usedMethods.Add(m);
				foreach (var m in p.SetMethods)
					usedMethods.Add(m);
				foreach (var m in p.OtherMethods)
					usedMethods.Add(m);
			}
			foreach (var p in importedType.TargetType.Events) {
				if (!(p.AddMethod is null))
					usedMethods.Add(p.AddMethod);
				if (!(p.InvokeMethod is null))
					usedMethods.Add(p.InvokeMethod);
				if (!(p.RemoveMethod is null))
					usedMethods.Add(p.RemoveMethod);
				foreach (var m in p.OtherMethods)
					usedMethods.Add(m);
			}
		}

		void InitializeTypesStep1(IEnumerable<MergedImportedType> importedTypes) {
			Debug.Assert(!(importSigComparerOptions is null));
			var memberDict = new MemberLookup(new ImportSigComparer(importSigComparerOptions, SIG_COMPARER_BASE_OPTIONS, targetModule));
			foreach (var importedType in importedTypes) {
				var compiledType = toExtraData[importedType].CompiledType;

				if (importedType.MergeKind == MergeKind.Rename) {
					// All dupes are assumed to be new members and they're all renamed

					foreach (var field in compiledType.Fields)
						Create(field);
					foreach (var method in compiledType.Methods)
						Create(method);
					foreach (var prop in compiledType.Properties)
						Create(prop);
					foreach (var evt in compiledType.Events)
						Create(evt);
					AddUsedMethods(importedType);
				}
				else if (importedType.MergeKind == MergeKind.Merge) {
					// Duplicate members are assumed to be original members (stubs) and
					// we should just redirect refs to them to the original members.

					memberDict.Initialize(importedType.TargetType!);

					foreach (var compiledField in compiledType.Fields) {
						FieldDef? targetField;
						if (!((targetField = memberDict.FindField(compiledField)) is null)) {
							memberDict.Remove(targetField);
							isStub.Add(compiledField);
							isStub.Add(targetField);
							var editedField = targetModule.UpdateRowId(new FieldDefUser(targetField.Name));
							oldFieldToNewField.Add(compiledField, new MemberInfo<FieldDef>(targetField, editedField));
						}
						else
							Create(compiledField);
					}
					foreach (var compiledMethod in compiledType.Methods) {
						MethodDef? targetMethod;
						if (!((targetMethod = memberDict.FindMethod(compiledMethod)) is null) || editedMethodsToFix.TryGetValue(compiledMethod, out targetMethod)) {
							memberDict.Remove(targetMethod);
							isStub.Add(compiledMethod);
							isStub.Add(targetMethod);
							var editedMethod = targetModule.UpdateRowId(new MethodDefUser(targetMethod.Name));
							oldMethodToNewMethod.Add(compiledMethod, new MemberInfo<MethodDef>(targetMethod, editedMethod));
						}
						else
							Create(compiledMethod);
					}
					foreach (var compiledProperty in compiledType.Properties) {
						PropertyDef? targetProperty;
						if (!((targetProperty = memberDict.FindProperty(compiledProperty)) is null)) {
							memberDict.Remove(targetProperty);
							isStub.Add(compiledProperty);
							isStub.Add(targetProperty);
							var editedProperty = targetModule.UpdateRowId(new PropertyDefUser(targetProperty.Name));
							oldPropertyToNewProperty.Add(compiledProperty, new MemberInfo<PropertyDef>(targetProperty, editedProperty));
						}
						else
							Create(compiledProperty);
					}
					foreach (var compiledEvent in compiledType.Events) {
						EventDef? targetEvent;
						if (!((targetEvent = memberDict.FindEvent(compiledEvent)) is null)) {
							memberDict.Remove(targetEvent);
							isStub.Add(compiledEvent);
							isStub.Add(targetEvent);
							var editedEvent = targetModule.UpdateRowId(new EventDefUser(targetEvent.Name));
							oldEventToNewEvent.Add(compiledEvent, new MemberInfo<EventDef>(targetEvent, editedEvent));
						}
						else
							Create(compiledEvent);
					}
				}
				else if (importedType.MergeKind == MergeKind.Edit) {
					foreach (var compiledField in compiledType.Fields) {
						if (editedFieldsToFix.TryGetValue(compiledField, out var targetField)) {
							var editedField = targetModule.UpdateRowId(new FieldDefUser(targetField.Name));
							oldFieldToNewField.Add(compiledField, new MemberInfo<FieldDef>(targetField, editedField));
						}
						else
							Create(compiledField);
					}
					foreach (var compiledMethod in compiledType.Methods) {
						if (editedMethodsToFix.TryGetValue(compiledMethod, out var targetMethod)) {
							var editedMethod = targetModule.UpdateRowId(new MethodDefUser(targetMethod.Name));
							oldMethodToNewMethod.Add(compiledMethod, new MemberInfo<MethodDef>(targetMethod, editedMethod));
						}
						else
							Create(compiledMethod);
					}
					foreach (var compiledProperty in compiledType.Properties) {
						if (editedPropertiesToFix.TryGetValue(compiledProperty, out var targetProperty)) {
							var editedProperty = targetModule.UpdateRowId(new PropertyDefUser(targetProperty.Name));
							oldPropertyToNewProperty.Add(compiledProperty, new MemberInfo<PropertyDef>(targetProperty, editedProperty));
						}
						else
							Create(compiledProperty);
					}
					foreach (var compiledEvent in compiledType.Events) {
						if (editedEventsToFix.TryGetValue(compiledEvent, out var targetEvent)) {
							var editedEvent = targetModule.UpdateRowId(new EventDefUser(targetEvent.Name));
							oldEventToNewEvent.Add(compiledEvent, new MemberInfo<EventDef>(targetEvent, editedEvent));
						}
						else
							Create(compiledEvent);
					}
				}
				else
					throw new InvalidOperationException();
			}
		}

		void Initialize(TypeDef compiledType, TypeDef targetType, TypeDefOptions options) {
			options.Attributes = compiledType.Attributes;
			options.Namespace = compiledType.Namespace;
			options.Name = compiledType.Name;
			options.PackingSize = compiledType.ClassLayout?.PackingSize;
			options.ClassSize = compiledType.ClassLayout?.ClassSize;
			options.BaseType = Import(compiledType.BaseType);
			options.CustomAttributes.Clear();
			ImportCustomAttributes(options.CustomAttributes, compiledType);
			options.DeclSecurities.Clear();
			ImportDeclSecurities(options.DeclSecurities, compiledType);
			options.GenericParameters.Clear();
			foreach (var genericParam in compiledType.GenericParameters)
				options.GenericParameters.Add(Import(genericParam)!);
			options.Interfaces.Clear();
			foreach (var ifaceImpl in compiledType.Interfaces)
				options.Interfaces.Add(Import(ifaceImpl)!);
		}

		void InitializeTypesStep2(IEnumerable<MergedImportedType> importedTypes) {
			Debug.Assert(!(importSigComparerOptions is null));
			var memberDict = new MemberLookup(new ImportSigComparer(importSigComparerOptions, SIG_COMPARER_BASE_OPTIONS, targetModule));
			foreach (var importedType in importedTypes) {
				var compiledType = toExtraData[importedType].CompiledType;

				Initialize(compiledType, importedType.TargetType!, importedType.NewTypeDefOptions);

				if (importedType.MergeKind == MergeKind.Rename) {
					// All dupes are assumed to be new members and they're all renamed

					foreach (var field in compiledType.Fields)
						importedType.NewFields.Add(Initialize(field)!);
					foreach (var method in compiledType.Methods)
						importedType.NewMethods.Add(Initialize(method)!);
					foreach (var prop in compiledType.Properties)
						importedType.NewProperties.Add(Initialize(prop)!);
					foreach (var evt in compiledType.Events)
						importedType.NewEvents.Add(Initialize(evt)!);

					RenameMergedMembers(importedType);
				}
				else if (importedType.MergeKind == MergeKind.Merge) {
					// Duplicate members are assumed to be original members (stubs) and
					// we should just redirect refs to them to the original members.

					memberDict.Initialize(importedType.TargetType!);

					foreach (var compiledField in compiledType.Fields) {
						FieldDef? targetField;
						if (!((targetField = memberDict.FindField(compiledField)) is null)) {
							Initialize(compiledField);
							memberDict.Remove(targetField);
						}
						else
							importedType.NewFields.Add(Initialize(compiledField)!);
					}
					foreach (var compiledMethod in compiledType.Methods) {
						MethodDef? targetMethod;
						if (!((targetMethod = memberDict.FindMethod(compiledMethod)!) is null) || editedMethodsToFix.TryGetValue(compiledMethod, out targetMethod)) {
							Initialize(compiledMethod);
							memberDict.Remove(targetMethod);
						}
						else
							importedType.NewMethods.Add(Initialize(compiledMethod)!);
					}
					foreach (var compiledProperty in compiledType.Properties) {
						PropertyDef? targetProperty;
						if (!((targetProperty = memberDict.FindProperty(compiledProperty)) is null)) {
							Initialize(compiledProperty);
							memberDict.Remove(targetProperty);
						}
						else
							importedType.NewProperties.Add(Initialize(compiledProperty)!);
					}
					foreach (var compiledEvent in compiledType.Events) {
						EventDef? targetEvent;
						if (!((targetEvent = memberDict.FindEvent(compiledEvent)) is null)) {
							Initialize(compiledEvent);
							memberDict.Remove(targetEvent);
						}
						else
							importedType.NewEvents.Add(Initialize(compiledEvent)!);
					}
				}
				else if (importedType.MergeKind == MergeKind.Edit) {
					foreach (var compiledField in compiledType.Fields) {
						if (editedFieldsToFix.TryGetValue(compiledField, out var targetField))
							Initialize(compiledField);
						else
							importedType.NewFields.Add(Initialize(compiledField)!);
					}
					foreach (var compiledMethod in compiledType.Methods) {
						if (editedMethodsToFix.TryGetValue(compiledMethod, out var targetMethod))
							Initialize(compiledMethod);
						else
							importedType.NewMethods.Add(Initialize(compiledMethod)!);
					}
					foreach (var compiledProperty in compiledType.Properties) {
						if (editedPropertiesToFix.TryGetValue(compiledProperty, out var targetProperty))
							Initialize(compiledProperty);
						else
							importedType.NewProperties.Add(Initialize(compiledProperty)!);
					}
					foreach (var compiledEvent in compiledType.Events) {
						if (editedEventsToFix.TryGetValue(compiledEvent, out var targetEvent))
							Initialize(compiledEvent);
						else
							importedType.NewEvents.Add(Initialize(compiledEvent)!);
					}
				}
				else
					throw new InvalidOperationException();
			}
		}

		void InitializeTypesMethods(IEnumerable<NewImportedType> importedTypes) {
			foreach (var importedType in importedTypes) {
				foreach (var compiledMethod in toExtraData[importedType].CompiledType.Methods) {
					var targetMethod = oldMethodToNewMethod[compiledMethod].EditedMember;
					targetMethod.Body = CreateBody(targetMethod, compiledMethod);
				}
			}
		}

		void InitializeTypesMethods(IEnumerable<MergedImportedType> importedTypes) {
			foreach (var importedType in importedTypes) {
				foreach (var compiledMethod in toExtraData[importedType].CompiledType.Methods) {
					var targetInfo = oldMethodToNewMethod[compiledMethod];
					if (editedMethodsToFix.TryGetValue(compiledMethod, out var targetMethod2)) {
						if (targetInfo.TargetMember != targetMethod2)
							throw new InvalidOperationException();
						if (compiledMethod.IsStatic != targetInfo.TargetMember.IsStatic)
							AddError(IM0009, string.Format(dnSpy_AsmEditor_Resources.ERR_IM_AddingRemovingStaticFromEditedMethodNotSupported, targetInfo.TargetMember));
						targetInfo.EditedMember.Body = CreateBody(targetInfo.EditedMember, compiledMethod);
					}
					else if (!isStub.Contains(targetInfo.TargetMember))
						targetInfo.EditedMember.Body = CreateBody(targetInfo.EditedMember, compiledMethod);
				}
			}
		}

		IMethodDefOrRef? Import(IMethodDefOrRef method) => (IMethodDefOrRef?)Import((IMethod)method);

		ITypeDefOrRef? Import(ITypeDefOrRef type) {
			if (type is null)
				return null;

			var res = TryGetTypeInTargetModule(type, out var importedType);
			if (!(res is null))
				return res;

			if (type is TypeRef tr)
				return ImportTypeRefNoModuleChecks(tr, 0);

			if (type is TypeSpec ts)
				return ImportTypeSpec(ts);

			// TypeDefs are already handled elsewhere
			throw new InvalidOperationException();
		}

		TypeRef? ImportTypeRefNoModuleChecks(TypeRef tr, int recurseCount) {
			const int MAX_RECURSE_COUNT = 500;
			if (recurseCount >= MAX_RECURSE_COUNT)
				return null;

			var scope = tr.ResolutionScope;
			IResolutionScope? importedScope;

			if (scope is TypeRef scopeTypeRef)
				importedScope = ImportTypeRefNoModuleChecks(scopeTypeRef, recurseCount + 1);
			else if (scope is AssemblyRef)
				importedScope = Import((AssemblyRef)scope);
			else if (scope is ModuleRef)
				importedScope = Import((ModuleRef)scope, true);
			else if (scope is ModuleDef) {
				if (scope == targetModule || scope == sourceModule)
					importedScope = targetModule;
				else
					throw new InvalidOperationException();
			}
			else
				throw new InvalidOperationException();

			var importedTypeRef = targetModule.UpdateRowId(new TypeRefUser(targetModule, tr.Namespace, tr.Name, importedScope));
			ImportCustomAttributes(importedTypeRef, tr);
			return importedTypeRef;
		}

		AssemblyRef? Import(AssemblyRef asmRef) {
			if (asmRef is null)
				return null;
			var importedAssemblyRef = targetModule.UpdateRowId(new AssemblyRefUser(asmRef.Name, asmRef.Version, asmRef.PublicKeyOrToken, asmRef.Culture));
			ImportCustomAttributes(importedAssemblyRef, asmRef);
			importedAssemblyRef.Attributes = asmRef.Attributes;
			importedAssemblyRef.Hash = asmRef.Hash;
			return importedAssemblyRef;
		}

		TypeSpec? ImportTypeSpec(TypeSpec ts) {
			if (ts is null)
				return null;
			var importedTypeSpec = targetModule.UpdateRowId(new TypeSpecUser(Import(ts.TypeSig)));
			ImportCustomAttributes(importedTypeSpec, ts);
			importedTypeSpec.ExtraData = ts.ExtraData;
			return importedTypeSpec;
		}

		TypeDef? TryGetTypeInTargetModule(ITypeDefOrRef? tdr, out ImportedType? importedType) {
			if (tdr is null) {
				importedType = null;
				return null;
			}

			if (tdr is TypeDef td)
				return (importedType = oldTypeToNewType[td]).TargetType;

			if (tdr is TypeRef tr) {
				if (oldTypeRefToNewType.TryGetValue(tr, out var importedTypeTmp))
					return (importedType = importedTypeTmp).TargetType;

				var tr2 = (TypeRef)tr.GetNonNestedTypeRefScope();
				if (IsTarget(tr2.ResolutionScope)) {
					td = targetModule.Find(tr);
					if (!(td is null)) {
						importedType = null;
						return td;
					}

					AddError(IM0003, string.Format(dnSpy_AsmEditor_Resources.ERR_IM_CouldNotFindType, tr));
					importedType = null;
					return null;
				}
				if (IsSource(tr2.ResolutionScope))
					throw new InvalidOperationException();
			}

			importedType = null;
			return null;
		}

		bool IsSource(IResolutionScope scope) {
			if (scope is AssemblyRef asmRef)
				return IsSource(asmRef);

			if (scope is ModuleRef modRef)
				return IsSource(modRef);

			return scope == sourceModule;
		}

		bool IsTarget(IResolutionScope scope) {
			if (scope is AssemblyRef asmRef)
				return IsTarget(asmRef);

			if (scope is ModuleRef modRef)
				return IsTarget(modRef);

			return scope == targetModule;
		}

		bool IsSource(AssemblyRef asmRef) => AssemblyNameComparer.CompareAll.Equals(asmRef, sourceModule.Assembly);
		bool IsTarget(AssemblyRef asmRef) => AssemblyNameComparer.CompareAll.Equals(asmRef, targetModule.Assembly);

		bool IsSourceOrTarget(ModuleRef modRef) => IsSource(modRef) || IsTarget(modRef);
		bool IsSource(ModuleRef modRef) => StringComparer.OrdinalIgnoreCase.Equals(modRef?.Name, sourceModule.Name);
		bool IsTarget(ModuleRef modRef) => StringComparer.OrdinalIgnoreCase.Equals(modRef?.Name, targetModule.Name);

<<<<<<< HEAD
		TypeDef? TryImportTypeDef(TypeDef? type) => !(type is null) && oldTypeToNewType.TryGetValue(type, out var importedType) ? importedType.TargetType : type;
		MethodDef? TryImportMethodDef(MethodDef? method) => !(method is null) && oldMethodToNewMethod.TryGetValue(method, out var importedMethod) ? importedMethod.TargetMember : method;
=======
		// The type/method could be in some external assembly, eg. System.Private.CoreLib, don't return those defs.
		TypeDef TryImportTypeDef(TypeDef type) => !(type is null) && oldTypeToNewType.TryGetValue(type, out var importedType) ? importedType.TargetType : null;
		MethodDef TryImportMethodDef(MethodDef method) => !(method is null) && oldMethodToNewMethod.TryGetValue(method, out var importedMethod) ? importedMethod.TargetMember : null;
>>>>>>> bda72f9a

		TypeSig? Import(TypeSig type) {
			if (type is null)
				return null;

			TypeSig? result;
			switch (type.ElementType) {
			case ElementType.Void:		result = targetModule.CorLibTypes.Void; break;
			case ElementType.Boolean:	result = targetModule.CorLibTypes.Boolean; break;
			case ElementType.Char:		result = targetModule.CorLibTypes.Char; break;
			case ElementType.I1:		result = targetModule.CorLibTypes.SByte; break;
			case ElementType.U1:		result = targetModule.CorLibTypes.Byte; break;
			case ElementType.I2:		result = targetModule.CorLibTypes.Int16; break;
			case ElementType.U2:		result = targetModule.CorLibTypes.UInt16; break;
			case ElementType.I4:		result = targetModule.CorLibTypes.Int32; break;
			case ElementType.U4:		result = targetModule.CorLibTypes.UInt32; break;
			case ElementType.I8:		result = targetModule.CorLibTypes.Int64; break;
			case ElementType.U8:		result = targetModule.CorLibTypes.UInt64; break;
			case ElementType.R4:		result = targetModule.CorLibTypes.Single; break;
			case ElementType.R8:		result = targetModule.CorLibTypes.Double; break;
			case ElementType.String:	result = targetModule.CorLibTypes.String; break;
			case ElementType.TypedByRef:result = targetModule.CorLibTypes.TypedReference; break;
			case ElementType.I:			result = targetModule.CorLibTypes.IntPtr; break;
			case ElementType.U:			result = targetModule.CorLibTypes.UIntPtr; break;
			case ElementType.Object:	result = targetModule.CorLibTypes.Object; break;
			case ElementType.Ptr:		result = new PtrSig(Import(type.Next)); break;
			case ElementType.ByRef:		result = new ByRefSig(Import(type.Next)); break;
			case ElementType.ValueType: result = CreateClassOrValueType(((ClassOrValueTypeSig)type).TypeDefOrRef, true); break;
			case ElementType.Class:		result = CreateClassOrValueType(((ClassOrValueTypeSig)type).TypeDefOrRef, false); break;
			case ElementType.Var:		result = new GenericVar(((GenericVar)type).Number, TryImportTypeDef(((GenericVar)type).OwnerType)); break;
			case ElementType.ValueArray:result = new ValueArraySig(Import(type.Next), ((ValueArraySig)type).Size); break;
			case ElementType.FnPtr:		result = new FnPtrSig(Import(((FnPtrSig)type).Signature)); break;
			case ElementType.SZArray:	result = new SZArraySig(Import(type.Next)); break;
			case ElementType.MVar:		result = new GenericMVar(((GenericMVar)type).Number, TryImportMethodDef(((GenericMVar)type).OwnerMethod)); break;
			case ElementType.CModReqd:	result = new CModReqdSig(Import(((ModifierSig)type).Modifier), Import(type.Next)); break;
			case ElementType.CModOpt:	result = new CModOptSig(Import(((ModifierSig)type).Modifier), Import(type.Next)); break;
			case ElementType.Module:	result = new ModuleSig(((ModuleSig)type).Index, Import(type.Next)); break;
			case ElementType.Sentinel:	result = new SentinelSig(); break;
			case ElementType.Pinned:	result = new PinnedSig(Import(type.Next)); break;

			case ElementType.Array:
				var arraySig = (ArraySig)type;
				var sizes = new List<uint>(arraySig.Sizes);
				var lbounds = new List<int>(arraySig.LowerBounds);
				result = new ArraySig(Import(type.Next), arraySig.Rank, sizes, lbounds);
				break;

			case ElementType.GenericInst:
				var gis = (GenericInstSig)type;
				var genArgs = new List<TypeSig>(gis.GenericArguments.Count);
				foreach (var ga in gis.GenericArguments)
					genArgs.Add(Import(ga)!);
				result = new GenericInstSig(Import(gis.GenericType) as ClassOrValueTypeSig, genArgs);
				break;

			case ElementType.End:
			case ElementType.R:
			case ElementType.Internal:
			default:
				result = null;
				break;
			}

			return result;
		}

		TypeSig CreateClassOrValueType(ITypeDefOrRef type, bool isValueType) {
			var corLibType = targetModule.CorLibTypes.GetCorLibTypeSig(type);
			if (!(corLibType is null))
				return corLibType;

			if (isValueType)
				return new ValueTypeSig(Import(type));
			return new ClassSig(Import(type));
		}

		void ImportCustomAttributes(IHasCustomAttribute target, IHasCustomAttribute source) =>
			ImportCustomAttributes(target.CustomAttributes, source);

		void ImportCustomAttributes(IList<CustomAttribute> targetList, IHasCustomAttribute source) {
			foreach (var ca in source.CustomAttributes)
				targetList.Add(Import(ca)!);
		}

		ICustomAttributeType? Import(ICustomAttributeType caType) {
			if (caType is MemberRef mr) {
				Debug.Assert(mr.IsMethodRef);
				if (mr.IsMethodRef)
					return (ICustomAttributeType?)Import((IMethod)mr);
				return (ICustomAttributeType?)Import((IField)mr);
			}
			if (caType is MethodDef md)
				return oldMethodToNewMethod[md].TargetMember;
			return null;
		}

		CustomAttribute? Import(CustomAttribute ca) {
			if (ca is null)
				return null;
			if (ca.IsRawBlob)
				return new CustomAttribute(Import(ca.Constructor), ca.RawData);

			var importedCustomAttribute = new CustomAttribute(Import(ca.Constructor));
			foreach (var arg in ca.ConstructorArguments)
				importedCustomAttribute.ConstructorArguments.Add(Import(arg));
			foreach (var namedArg in ca.NamedArguments)
				importedCustomAttribute.NamedArguments.Add(Import(namedArg));

			return importedCustomAttribute;
		}

		CAArgument Import(CAArgument arg) => new CAArgument(Import(arg.Type), ImportCAValue(arg.Value));

		object? ImportCAValue(object? value) {
			if (value is CAArgument)
				return Import((CAArgument)value);
			if (value is IList<CAArgument> args) {
				var newArgs = new List<CAArgument>(args.Count);
				foreach (var arg in args)
					newArgs.Add(Import(arg));
				return newArgs;
			}
			if (value is TypeSig)
				return Import((TypeSig)value);
			return value;
		}

		CANamedArgument Import(CANamedArgument namedArg) =>
			new CANamedArgument(namedArg.IsField, Import(namedArg.Type), namedArg.Name, Import(namedArg.Argument));

		void ImportDeclSecurities(IHasDeclSecurity target, IHasDeclSecurity source) =>
			ImportDeclSecurities(target.DeclSecurities, source);

		void ImportDeclSecurities(IList<DeclSecurity> targetList, IHasDeclSecurity source) {
			foreach (var ds in source.DeclSecurities)
				targetList.Add(Import(ds)!);
		}

		DeclSecurity? Import(DeclSecurity ds) {
			if (ds is null)
				return null;

			var importedDeclSecurity = targetModule.UpdateRowId(new DeclSecurityUser());
			ImportCustomAttributes(importedDeclSecurity, ds);
			importedDeclSecurity.Action = ds.Action;
			foreach (var sa in ds.SecurityAttributes)
				importedDeclSecurity.SecurityAttributes.Add(Import(sa));

			return importedDeclSecurity;
		}

		SecurityAttribute? Import(SecurityAttribute sa) {
			if (sa is null)
				return null;

			var importedSecurityAttribute = new SecurityAttribute(Import(sa.AttributeType));
			foreach (var namedArg in sa.NamedArguments)
				importedSecurityAttribute.NamedArguments.Add(Import(namedArg));

			return importedSecurityAttribute;
		}

		Constant? Import(Constant constant) {
			if (constant is null)
				return null;
			return targetModule.UpdateRowId(new ConstantUser(constant.Value, constant.Type));
		}

		MarshalType? Import(MarshalType marshalType) {
			if (marshalType is null)
				return null;

			if (marshalType is RawMarshalType) {
				var mt = (RawMarshalType)marshalType;
				return new RawMarshalType(mt.Data);
			}

			if (marshalType is FixedSysStringMarshalType) {
				var mt = (FixedSysStringMarshalType)marshalType;
				return new FixedSysStringMarshalType(mt.Size);
			}

			if (marshalType is SafeArrayMarshalType) {
				var mt = (SafeArrayMarshalType)marshalType;
				return new SafeArrayMarshalType(mt.VariantType, Import(mt.UserDefinedSubType));
			}

			if (marshalType is FixedArrayMarshalType) {
				var mt = (FixedArrayMarshalType)marshalType;
				return new FixedArrayMarshalType(mt.Size, mt.ElementType);
			}

			if (marshalType is ArrayMarshalType) {
				var mt = (ArrayMarshalType)marshalType;
				return new ArrayMarshalType(mt.ElementType, mt.ParamNumber, mt.Size, mt.Flags);
			}

			if (marshalType is CustomMarshalType) {
				var mt = (CustomMarshalType)marshalType;
				return new CustomMarshalType(mt.Guid, mt.NativeTypeName, Import(mt.CustomMarshaler), mt.Cookie);
			}

			if (marshalType is InterfaceMarshalType) {
				var mt = (InterfaceMarshalType)marshalType;
				return new InterfaceMarshalType(mt.NativeType, mt.IidParamIndex);
			}

			Debug.Assert(marshalType.GetType() == typeof(MarshalType));
			return new MarshalType(marshalType.NativeType);
		}

		ImplMap? Import(ImplMap implMap) {
			if (implMap is null)
				return null;
			return targetModule.UpdateRowId(new ImplMapUser(Import(implMap.Module, false), implMap.Name, implMap.Attributes));
		}

		ModuleRef Import(ModuleRef module, bool canConvertToTargetModule) {
			var name = canConvertToTargetModule && IsSourceOrTarget(module) ? targetModule.Name : module.Name;
			var importedModuleRef = targetModule.UpdateRowId(new ModuleRefUser(targetModule, name));
			ImportCustomAttributes(importedModuleRef, module);
			return importedModuleRef;
		}

		ClassLayout? Import(ClassLayout classLayout) {
			if (classLayout is null)
				return null;
			return targetModule.UpdateRowId(new ClassLayoutUser(classLayout.PackingSize, classLayout.ClassSize));
		}

		CallingConventionSig? Import(CallingConventionSig signature) {
			if (signature is null)
				return null;

			if (signature is MethodSig)
				return Import((MethodSig)signature);
			if (signature is FieldSig)
				return Import((FieldSig)signature);
			if (signature is GenericInstMethodSig)
				return Import((GenericInstMethodSig)signature);
			if (signature is PropertySig)
				return Import((PropertySig)signature);
			if (signature is LocalSig)
				return Import((LocalSig)signature);
			return null;
		}

		MethodSig? Import(MethodSig sig) {
			if (sig is null)
				return null;
			return Import(new MethodSig(sig.GetCallingConvention()), sig);
		}

		PropertySig? Import(PropertySig sig) {
			if (sig is null)
				return null;
			return Import(new PropertySig(sig.HasThis), sig);
		}

		T Import<T>(T sig, T old) where T : MethodBaseSig {
			sig.RetType = Import(old.RetType);
			foreach (var p in old.Params)
				sig.Params.Add(Import(p));
			sig.GenParamCount = old.GenParamCount;
			var paramsAfterSentinel = sig.ParamsAfterSentinel;
			if (!(paramsAfterSentinel is null)) {
				foreach (var p in old.ParamsAfterSentinel)
					paramsAfterSentinel.Add(Import(p));
			}
			return sig;
		}

		FieldSig? Import(FieldSig sig) {
			if (sig is null)
				return null;
			return new FieldSig(Import(sig.Type));
		}

		GenericInstMethodSig? Import(GenericInstMethodSig sig) {
			if (sig is null)
				return null;

			var result = new GenericInstMethodSig();
			foreach (var l in sig.GenericArguments)
				result.GenericArguments.Add(Import(l));

			return result;
		}

		LocalSig? Import(LocalSig sig) {
			if (sig is null)
				return null;

			var result = new LocalSig();
			foreach (var l in sig.Locals)
				result.Locals.Add(Import(l));

			return result;
		}

		static readonly bool keepImportedRva = false;
		RVA GetRVA(RVA rva) => keepImportedRva ? rva : 0;

		void Create(FieldDef field) {
			var importedField = targetModule.UpdateRowId(new FieldDefUser(field.Name));
			oldFieldToNewField.Add(field, new MemberInfo<FieldDef>(importedField, importedField));
		}

		void Create(MethodDef method) {
			var importedMethodDef = targetModule.UpdateRowId(new MethodDefUser(method.Name));
			oldMethodToNewMethod.Add(method, new MemberInfo<MethodDef>(importedMethodDef, importedMethodDef));
		}

		void Create(PropertyDef propDef) {
			var importedPropertyDef = targetModule.UpdateRowId(new PropertyDefUser(propDef.Name));
			oldPropertyToNewProperty.Add(propDef, new MemberInfo<PropertyDef>(importedPropertyDef, importedPropertyDef));
		}

		void Create(EventDef eventDef) {
			var importedEventDef = targetModule.UpdateRowId(new EventDefUser(eventDef.Name));
			oldEventToNewEvent.Add(eventDef, new MemberInfo<EventDef>(importedEventDef, importedEventDef));
		}

		FieldDef? Initialize(FieldDef field) {
			if (field is null)
				return null;
			var importedField = oldFieldToNewField[field].EditedMember;
			ImportCustomAttributes(importedField, field);
			importedField.Signature = Import(field.Signature);
			importedField.Attributes = field.Attributes;
			importedField.RVA = GetRVA(field.RVA);
			importedField.InitialValue = field.InitialValue;
			importedField.Constant = Import(field.Constant);
			importedField.FieldOffset = field.FieldOffset;
			importedField.MarshalType = Import(field.MarshalType);
			importedField.ImplMap = Import(field.ImplMap);
			return importedField;
		}

		MethodDef? Initialize(MethodDef method) {
			if (method is null)
				return null;
			var importedMethodDef = oldMethodToNewMethod[method].EditedMember;
			ImportCustomAttributes(importedMethodDef, method);
			ImportDeclSecurities(importedMethodDef, method);
			importedMethodDef.RVA = GetRVA(method.RVA);
			importedMethodDef.ImplAttributes = method.ImplAttributes;
			importedMethodDef.Attributes = method.Attributes;
			importedMethodDef.Signature = Import(method.Signature);
			importedMethodDef.SemanticsAttributes = method.SemanticsAttributes;
			importedMethodDef.ImplMap = Import(method.ImplMap);
			foreach (var paramDef in method.ParamDefs)
				importedMethodDef.ParamDefs.Add(Import(paramDef));
			foreach (var genericParam in method.GenericParameters)
				importedMethodDef.GenericParameters.Add(Import(genericParam));
			foreach (var ovr in method.Overrides)
				importedMethodDef.Overrides.Add(new MethodOverride(Import(ovr.MethodBody), Import(ovr.MethodDeclaration)));
			importedMethodDef.Parameters.UpdateParameterTypes();
			return importedMethodDef;
		}

		GenericParam? Import(GenericParam gp) {
			if (gp is null)
				return null;
			var importedGenericParam = targetModule.UpdateRowId(new GenericParamUser(gp.Number, gp.Flags, gp.Name));
			ImportCustomAttributes(importedGenericParam, gp);
			importedGenericParam.Kind = Import(gp.Kind);
			foreach (var gpc in gp.GenericParamConstraints)
				importedGenericParam.GenericParamConstraints.Add(Import(gpc));
			return importedGenericParam;
		}

		GenericParamConstraint? Import(GenericParamConstraint gpc) {
			if (gpc is null)
				return null;
			var importedGenericParamConstraint = targetModule.UpdateRowId(new GenericParamConstraintUser(Import(gpc.Constraint)));
			ImportCustomAttributes(importedGenericParamConstraint, gpc);
			return importedGenericParamConstraint;
		}

		InterfaceImpl? Import(InterfaceImpl ifaceImpl) {
			if (ifaceImpl is null)
				return null;
			var importedInterfaceImpl = targetModule.UpdateRowId(new InterfaceImplUser(Import(ifaceImpl.Interface)));
			ImportCustomAttributes(importedInterfaceImpl, ifaceImpl);
			return importedInterfaceImpl;
		}

		ParamDef? Import(ParamDef paramDef) {
			if (paramDef is null)
				return null;
			var importedParamDef = targetModule.UpdateRowId(new ParamDefUser(paramDef.Name, paramDef.Sequence, paramDef.Attributes));
			ImportCustomAttributes(importedParamDef, paramDef);
			importedParamDef.MarshalType = Import(paramDef.MarshalType);
			importedParamDef.Constant = Import(paramDef.Constant);
			return importedParamDef;
		}

		PropertyDef? Initialize(PropertyDef propDef) {
			if (propDef is null)
				return null;
			var importedPropertyDef = oldPropertyToNewProperty[propDef].EditedMember;
			ImportCustomAttributes(importedPropertyDef, propDef);
			importedPropertyDef.Attributes = propDef.Attributes;
			importedPropertyDef.Type = Import(propDef.Type);
			importedPropertyDef.Constant = Import(propDef.Constant);
			foreach (var m in propDef.GetMethods) {
				var newMethod = TryGetMethod(m);
				if (!(newMethod is null))
					importedPropertyDef.GetMethods.Add(newMethod);
			}
			foreach (var m in propDef.SetMethods) {
				var newMethod = TryGetMethod(m);
				if (!(newMethod is null))
					importedPropertyDef.SetMethods.Add(newMethod);
			}
			foreach (var m in propDef.OtherMethods) {
				var newMethod = TryGetMethod(m);
				if (!(newMethod is null))
					importedPropertyDef.OtherMethods.Add(newMethod);
			}
			return importedPropertyDef;
		}

		MethodDef? TryGetMethod(MethodDef method) {
			if (method is null)
				return null;
			var m = oldMethodToNewMethod[method].TargetMember;
			if (usedMethods.Contains(m))
				return null;
			usedMethods.Add(m);
			return m;
		}

		EventDef? Initialize(EventDef eventDef) {
			if (eventDef is null)
				return null;
			var importedEventDef = oldEventToNewEvent[eventDef].EditedMember;
			importedEventDef.EventType = Import(eventDef.EventType);
			importedEventDef.Attributes = eventDef.Attributes;
			ImportCustomAttributes(importedEventDef, eventDef);
			if (!(eventDef.AddMethod is null)) {
				var newMethod = TryGetMethod(eventDef.AddMethod);
				if (!(newMethod is null))
					importedEventDef.AddMethod = newMethod;
			}
			if (!(eventDef.InvokeMethod is null)) {
				var newMethod = TryGetMethod(eventDef.InvokeMethod);
				if (!(newMethod is null))
					importedEventDef.InvokeMethod = newMethod;
			}
			if (!(eventDef.RemoveMethod is null)) {
				var newMethod = TryGetMethod(eventDef.RemoveMethod);
				if (!(newMethod is null))
					importedEventDef.RemoveMethod = newMethod;
			}
			foreach (var m in eventDef.OtherMethods) {
				var newMethod = TryGetMethod(m);
				if (!(newMethod is null))
					importedEventDef.OtherMethods.Add(newMethod);
			}
			return importedEventDef;
		}

		CilBody? CreateBody(MethodDef paramsSourceMethod, MethodDef sourceMethod) {
			// NOTE: Both methods can be identical: targetMethod == sourceMethod

			var sourceBody = sourceMethod.Body;
			if (sourceBody is null)
				return null;

			var targetBody = new CilBody();
			targetBody.KeepOldMaxStack = sourceBody.KeepOldMaxStack;
			targetBody.InitLocals = sourceBody.InitLocals;
			targetBody.HeaderSize = sourceBody.HeaderSize;
			targetBody.MaxStack = sourceBody.MaxStack;
			targetBody.LocalVarSigTok = sourceBody.LocalVarSigTok;

			bodyDict.Clear();
			foreach (var local in sourceBody.Variables) {
				var newLocal = new Local(Import(local.Type), local.Name);
				bodyDict[local] = newLocal;
				newLocal.Attributes = local.Attributes;
				targetBody.Variables.Add(newLocal);
			}

			int si = sourceMethod.IsStatic ? 0 : 1;
			int ti = paramsSourceMethod.IsStatic ? 0 : 1;
			if (sourceMethod.Parameters.Count - si != paramsSourceMethod.Parameters.Count - ti)
				throw new InvalidOperationException();
			for (; si < sourceMethod.Parameters.Count && ti < paramsSourceMethod.Parameters.Count; si++, ti++)
				bodyDict[sourceMethod.Parameters[si]] = paramsSourceMethod.Parameters[ti];

			foreach (var instr in sourceBody.Instructions) {
				var newInstr = new Instruction(instr.OpCode, instr.Operand);
				newInstr.Offset = instr.Offset;
				newInstr.SequencePoint = instr.SequencePoint?.Clone();
				bodyDict[instr] = newInstr;
				targetBody.Instructions.Add(newInstr);
			}

			foreach (var eh in sourceBody.ExceptionHandlers) {
				var newEh = new ExceptionHandler(eh.HandlerType);
				newEh.TryStart = GetInstruction(bodyDict, eh.TryStart);
				newEh.TryEnd = GetInstruction(bodyDict, eh.TryEnd);
				newEh.FilterStart = GetInstruction(bodyDict, eh.FilterStart);
				newEh.HandlerStart = GetInstruction(bodyDict, eh.HandlerStart);
				newEh.HandlerEnd = GetInstruction(bodyDict, eh.HandlerEnd);
				newEh.CatchType = Import(eh.CatchType);
				targetBody.ExceptionHandlers.Add(newEh);
			}

			foreach (var newInstr in targetBody.Instructions) {
				var op = newInstr.Operand;
				if (op is null)
					continue;

				if (bodyDict.TryGetValue(op, out object obj)) {
					newInstr.Operand = obj;
					continue;
				}

				if (op is IList<Instruction> oldList) {
					var targets = new Instruction?[oldList.Count];
					for (int i = 0; i < oldList.Count; i++)
						targets[i] = GetInstruction(bodyDict, oldList[i]);
					newInstr.Operand = targets;
					continue;
				}

				if (op is ITypeDefOrRef tdr) {
					newInstr.Operand = Import(tdr);
					continue;
				}

				if (op is IMethod method && method.IsMethod) {
					newInstr.Operand = Import(method);
					continue;
				}

				if (op is IField field) {
					newInstr.Operand = Import(field);
					continue;
				}

				if (op is MethodSig msig) {
					newInstr.Operand = Import(msig);
					continue;
				}

				Debug.Assert(op is sbyte || op is byte || op is int || op is long || op is float || op is double || op is string);
			}

			return targetBody;
		}

		static Instruction? GetInstruction(Dictionary<object, object> dict, Instruction instr) {
			if (instr is null || !dict.TryGetValue(instr, out object obj))
				return null;
			return (Instruction)obj;
		}

		IMethod? Import(IMethod method) {
			if (method is null)
				return null;

			if (method is MethodDef md)
				return oldMethodToNewMethod[md].TargetMember;

			if (method is MethodSpec ms) {
				var importedMethodSpec = new MethodSpecUser(Import(ms.Method), Import(ms.GenericInstMethodSig));
				ImportCustomAttributes(importedMethodSpec, ms);
				return importedMethodSpec;
			}

			var mr = (MemberRef)method;
			var td = TryGetTypeInTargetModule(mr.Class as ITypeDefOrRef, out var importedType);
			if (!(td is null)) {
				var targetMethod = FindMethod(td, mr);
				if (!(targetMethod is null))
					return targetMethod;
				if (!(importedType is null)) {
					var compiledMethod = FindMethod(toExtraData[importedType].CompiledType, mr);
					if (!(compiledMethod is null))
						return oldMethodToNewMethod[compiledMethod].TargetMember;
				}

				AddError(IM0004, string.Format(dnSpy_AsmEditor_Resources.ERR_IM_CouldNotFindMethod, mr));
				return null;
			}

			return ImportNoCheckForDefs(mr);
		}

		MethodDef? FindMethod(TypeDef targetType, MemberRef mr) {
			Debug.Assert(!(importSigComparerOptions is null));
			var comparer = new ImportSigComparer(importSigComparerOptions, SIG_COMPARER_OPTIONS, targetModule);
			foreach (var method in targetType.Methods) {
				if (!UTF8String.Equals(method.Name, mr.Name))
					continue;
				if (comparer.Equals(method.MethodSig, mr.MethodSig))
					return method;
			}
			return null;
		}

		IField? Import(IField field) {
			if (field is null)
				return null;

			if (field is FieldDef fd)
				return oldFieldToNewField[fd].TargetMember;

			var mr = (MemberRef)field;
			var td = TryGetTypeInTargetModule(mr.Class as ITypeDefOrRef, out var importedType);
			if (!(td is null)) {
				var targetField = FindField(td, mr);
				if (!(targetField is null))
					return targetField;
				if (!(importedType is null)) {
					var compiledField = FindField(toExtraData[importedType].CompiledType, mr);
					if (!(compiledField is null))
						return oldFieldToNewField[compiledField].TargetMember;
				}

				AddError(IM0005, string.Format(dnSpy_AsmEditor_Resources.ERR_IM_CouldNotFindField, mr));
				return null;
			}

			return ImportNoCheckForDefs(mr);
		}

		FieldDef? FindField(TypeDef targetType, MemberRef mr) {
			Debug.Assert(!(importSigComparerOptions is null));
			var comparer = new ImportSigComparer(importSigComparerOptions, SIG_COMPARER_OPTIONS, targetModule);
			foreach (var field in targetType.Fields) {
				if (!UTF8String.Equals(field.Name, mr.Name))
					continue;
				if (comparer.Equals(field.FieldSig, mr.FieldSig))
					return field;
			}
			return null;
		}

		MemberRef ImportNoCheckForDefs(MemberRef mr) {
			var importedMemberRef = targetModule.UpdateRowId(new MemberRefUser(targetModule, mr.Name));
			ImportCustomAttributes(importedMemberRef, mr);
			importedMemberRef.Signature = Import(mr.Signature);
			importedMemberRef.Class = Import(mr.Class);
			return importedMemberRef;
		}

		IMemberRefParent? Import(IMemberRefParent cls) {
			if (cls is null)
				return null;

			if (cls is ITypeDefOrRef tdr)
				return Import(tdr);

			if (cls is MethodDef md)
				return oldMethodToNewMethod[md].TargetMember;

			if (cls is ModuleRef modRef)
				return Import(modRef, true);

			throw new InvalidOperationException();
		}

		void ImportExportedTypes(List<ExportedType> exportedTypes) {
			var toNewExportedType = new Dictionary<ExportedType, ExportedType>(sourceModule.ExportedTypes.Count);
			var toNewImpl = new Dictionary<IImplementation, IImplementation>();
			foreach (var et in sourceModule.ExportedTypes) {
				var newEt = targetModule.UpdateRowId(new ExportedTypeUser(targetModule, et.TypeDefId, et.TypeNamespace, et.Name, et.Attributes, null));
				exportedTypes.Add(newEt);
				toNewExportedType.Add(et, newEt);
				toNewImpl.Add(et, newEt);
			}
			foreach (var kv in toNewExportedType) {
				var et = kv.Key;
				var newEt = kv.Value;
				var origImpl = et.Implementation;
				if (origImpl is null)
					continue;
				if (!toNewImpl.TryGetValue(origImpl, out var newImpl)) {
					switch (origImpl) {
					case FileDef file:
						newImpl = targetModule.UpdateRowId(new FileDefUser(file.Name, file.Flags, file.HashValue));
						break;

					case AssemblyRef asmRef:
						newImpl = targetModule.UpdateRowId(new AssemblyRefUser(asmRef.Name, asmRef.Version, asmRef.PublicKeyOrToken, asmRef.Culture));
						break;

					case ExportedType declType:
						// Should never happen since it should only reference an ExportedType that exists in ExportedTypes property
						throw new InvalidOperationException();

					default:
						throw new InvalidOperationException();
					}
					toNewImpl.Add(origImpl, newImpl);
				}
				newEt.Implementation = newImpl;
			}
		}
	}
}<|MERGE_RESOLUTION|>--- conflicted
+++ resolved
@@ -1607,14 +1607,9 @@
 		bool IsSource(ModuleRef modRef) => StringComparer.OrdinalIgnoreCase.Equals(modRef?.Name, sourceModule.Name);
 		bool IsTarget(ModuleRef modRef) => StringComparer.OrdinalIgnoreCase.Equals(modRef?.Name, targetModule.Name);
 
-<<<<<<< HEAD
-		TypeDef? TryImportTypeDef(TypeDef? type) => !(type is null) && oldTypeToNewType.TryGetValue(type, out var importedType) ? importedType.TargetType : type;
-		MethodDef? TryImportMethodDef(MethodDef? method) => !(method is null) && oldMethodToNewMethod.TryGetValue(method, out var importedMethod) ? importedMethod.TargetMember : method;
-=======
 		// The type/method could be in some external assembly, eg. System.Private.CoreLib, don't return those defs.
-		TypeDef TryImportTypeDef(TypeDef type) => !(type is null) && oldTypeToNewType.TryGetValue(type, out var importedType) ? importedType.TargetType : null;
-		MethodDef TryImportMethodDef(MethodDef method) => !(method is null) && oldMethodToNewMethod.TryGetValue(method, out var importedMethod) ? importedMethod.TargetMember : null;
->>>>>>> bda72f9a
+		TypeDef? TryImportTypeDef(TypeDef? type) => !(type is null) && oldTypeToNewType.TryGetValue(type, out var importedType) ? importedType.TargetType : null;
+		MethodDef? TryImportMethodDef(MethodDef? method) => !(method is null) && oldMethodToNewMethod.TryGetValue(method, out var importedMethod) ? importedMethod.TargetMember : null;
 
 		TypeSig? Import(TypeSig type) {
 			if (type is null)
