--- conflicted
+++ resolved
@@ -50,13 +50,8 @@
 			get { yield return node; }
 		}
 
-<<<<<<< HEAD
-		public override string Title => node.ToString();
-		public override object? ToolTip => node.ToString();
-=======
 		public override string Title => node.ToString(DocumentNodeWriteOptions.Title);
-		public override object ToolTip => node.ToString(DocumentNodeWriteOptions.Title | DocumentNodeWriteOptions.ToolTip);
->>>>>>> c691eb62
+		public override object? ToolTip => node.ToString(DocumentNodeWriteOptions.Title | DocumentNodeWriteOptions.ToolTip);
 
 		readonly AssemblyChildNode node;
 
